--- conflicted
+++ resolved
@@ -4,11 +4,7 @@
 
 [tool.poetry]
 name = "goth"
-<<<<<<< HEAD
-version = "0.6.6"
-=======
 version = "0.7.0"
->>>>>>> 296cd19a
 description = "Golem Test Harness - integration testing framework"
 authors = ["Golem Factory <contact@golem.network>"]
 license = "GPL-3.0"
@@ -30,11 +26,7 @@
 aiohttp = "3.7.4"
 ansicolors = "^1.1.0"
 docker-compose = "^1.29"
-<<<<<<< HEAD
-docker = "=5.0.0"
-=======
 docker = "^5.0"
->>>>>>> 296cd19a
 dpath = "^2.0"
 func_timeout = "4.3.5"
 mitmproxy = "^5.3"
