--- conflicted
+++ resolved
@@ -87,7 +87,7 @@
 six = ">=1.4.1"
 
 [package.extras]
-tests = ["pytest (>=3.2.1,!=3.3.0)"]
+tests = ["pytest (>=3.2.1,<3.3.0 || >3.3.0)"]
 typecheck = ["mypy"]
 
 [[package]]
@@ -184,11 +184,11 @@
 six = ">=1.4.1"
 
 [package.extras]
-docs = ["sphinx (>=1.6.5,!=1.8.0,!=3.1.0,!=3.1.1)", "sphinx-rtd-theme"]
+docs = ["sphinx (>=1.6.5,<1.8.0 || >1.8.0,<3.1.0 || >3.1.0,<3.1.1 || >3.1.1)", "sphinx-rtd-theme"]
 docstest = ["doc8", "pyenchant (>=1.6.11)", "twine (>=1.12.0)", "sphinxcontrib-spelling (>=4.0.1)"]
 pep8test = ["black", "flake8", "flake8-import-order", "pep8-naming"]
 ssh = ["bcrypt (>=3.1.5)"]
-test = ["pytest (>=3.6.0,!=3.9.0,!=3.9.1,!=3.9.2)", "pretend", "iso8601", "pytz", "hypothesis (>=1.11.4,!=3.79.2)"]
+test = ["pytest (>=3.6.0,<3.9.0 || >3.9.0,<3.9.1 || >3.9.1,<3.9.2 || >3.9.2)", "pretend", "iso8601", "pytz", "hypothesis (>=1.11.4,<3.79.2 || >3.79.2)"]
 
 [[package]]
 name = "distro"
@@ -218,11 +218,7 @@
 
 [[package]]
 name = "docker-compose"
-<<<<<<< HEAD
-version = "1.28.3"
-=======
 version = "1.29.1"
->>>>>>> b88d4af8
 description = "Multi-container orchestration for Docker"
 category = "main"
 optional = false
@@ -242,7 +238,7 @@
 websocket-client = ">=0.32.0,<1"
 
 [package.extras]
-socks = ["PySocks (>=1.5.6,!=1.5.7,<2)"]
+socks = ["PySocks (>=1.5.6,<1.5.7 || >1.5.7,<2)"]
 tests = ["ddt (>=1.2.2,<2)", "pytest (<6)"]
 
 [[package]]
@@ -383,7 +379,7 @@
 
 [[package]]
 name = "hyperframe"
-version = "6.0.0"
+version = "6.0.1"
 description = "HTTP/2 framing layer for Python"
 category = "main"
 optional = false
@@ -737,7 +733,7 @@
 
 [package.extras]
 docs = ["sphinx (>=1.6.5)", "sphinx-rtd-theme"]
-tests = ["pytest (>=3.2.1,!=3.3.0)", "hypothesis (>=3.27.0)"]
+tests = ["pytest (>=3.2.1,<3.3.0 || >3.3.0)", "hypothesis (>=3.27.0)"]
 
 [[package]]
 name = "pyopenssl"
@@ -876,7 +872,7 @@
 
 [package.extras]
 security = ["pyOpenSSL (>=0.14)", "cryptography (>=1.3.4)"]
-socks = ["PySocks (>=1.5.6,!=1.5.7)", "win-inet-pton"]
+socks = ["PySocks (>=1.5.6,<1.5.7 || >1.5.7)", "win-inet-pton"]
 
 [[package]]
 name = "ruamel.yaml"
@@ -959,11 +955,7 @@
 
 [[package]]
 name = "transitions"
-<<<<<<< HEAD
-version = "0.8.7"
-=======
 version = "0.8.8"
->>>>>>> b88d4af8
 description = "A lightweight, object-oriented Python state machine implementation with many extensions."
 category = "main"
 optional = false
@@ -1002,7 +994,7 @@
 
 [package.extras]
 secure = ["pyOpenSSL (>=0.14)", "cryptography (>=1.3.4)", "idna (>=2.0.0)", "certifi", "ipaddress"]
-socks = ["PySocks (>=1.5.6,!=1.5.7,<2.0)"]
+socks = ["PySocks (>=1.5.6,<1.5.7 || >1.5.7,<2.0)"]
 brotli = ["brotlipy (>=0.6.0)"]
 
 [[package]]
@@ -1284,13 +1276,8 @@
     {file = "docker-5.0.0.tar.gz", hash = "sha256:3e8bc47534e0ca9331d72c32f2881bb13b93ded0bcdeab3c833fb7cf61c0a9a5"},
 ]
 docker-compose = [
-<<<<<<< HEAD
-    {file = "docker-compose-1.28.3.tar.gz", hash = "sha256:78a48ef8ff4fed092261ecb1a60d9b28b7776e72ed6df591a900008039308b0f"},
-    {file = "docker_compose-1.28.3-py2.py3-none-any.whl", hash = "sha256:ceb21bd7931698f3e228ee6eb95fafd2c560e3b644fe73284f75299ef27d70f6"},
-=======
     {file = "docker-compose-1.29.1.tar.gz", hash = "sha256:d2064934f5084db8a0c4805e226447bf1fd0c928419be95afb6bd1866838c1f1"},
     {file = "docker_compose-1.29.1-py2.py3-none-any.whl", hash = "sha256:6510302727fe20faff5177f493b0c9897c73132539eaf55709a195c914c1a012"},
->>>>>>> b88d4af8
 ]
 dockerpty = [
     {file = "dockerpty-0.4.1.tar.gz", hash = "sha256:69a9d69d573a0daa31bcd1c0774eeed5c15c295fe719c61aca550ed1393156ce"},
@@ -1337,8 +1324,8 @@
     {file = "hpack-4.0.0.tar.gz", hash = "sha256:fc41de0c63e687ebffde81187a948221294896f6bdc0ae2312708df339430095"},
 ]
 hyperframe = [
-    {file = "hyperframe-6.0.0-py3-none-any.whl", hash = "sha256:a51026b1591cac726fc3d0b7994fbc7dc5efab861ef38503face2930fd7b2d34"},
-    {file = "hyperframe-6.0.0.tar.gz", hash = "sha256:742d2a4bc3152a340a49d59f32e33ec420aa8e7054c1444ef5c7efff255842f1"},
+    {file = "hyperframe-6.0.1-py3-none-any.whl", hash = "sha256:0ec6bafd80d8ad2195c4f03aacba3a8265e57bc4cff261e802bf39970ed02a15"},
+    {file = "hyperframe-6.0.1.tar.gz", hash = "sha256:ae510046231dc8e9ecb1a6586f63d2347bf4c8905914aa84ba585ae85f28a914"},
 ]
 idna = [
     {file = "idna-2.10-py2.py3-none-any.whl", hash = "sha256:b97d804b1e9b523befed77c48dacec60e6dcb0b5391d57af6a65a312a90648c0"},
@@ -1839,13 +1826,8 @@
     {file = "tornado-6.1.tar.gz", hash = "sha256:33c6e81d7bd55b468d2e793517c909b139960b6c790a60b7991b9b6b76fb9791"},
 ]
 transitions = [
-<<<<<<< HEAD
-    {file = "transitions-0.8.7-py2.py3-none-any.whl", hash = "sha256:626229df01ea91dc0b28491bf5af7cc0aba6c2aa7289658e55ea77288258fa49"},
-    {file = "transitions-0.8.7.tar.gz", hash = "sha256:8c60ec0828cd037820726283cad5d4d77a5e31514e058b51250420e9873e9bc7"},
-=======
     {file = "transitions-0.8.8-py2.py3-none-any.whl", hash = "sha256:f35efa070fbdf9a0f3f093b19f1258068786af75786a8cbcc884444f3d1a66d4"},
     {file = "transitions-0.8.8.tar.gz", hash = "sha256:e7a86b31a161a76133f189b3ae9dad2755a80ea4c1e0eee1805648d021fb677d"},
->>>>>>> b88d4af8
 ]
 typed-ast = [
     {file = "typed_ast-1.4.3-cp35-cp35m-manylinux1_i686.whl", hash = "sha256:2068531575a125b87a41802130fa7e29f26c09a2833fea68d9a40cf33902eba6"},
