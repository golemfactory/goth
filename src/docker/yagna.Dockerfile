FROM python:3.8.2-alpine3.11 AS downloader
WORKDIR /
ARG GITHUB_API_TOKEN
<<<<<<< HEAD
COPY ./download_artifacts.py .
RUN pip install requests && python ./download_artifacts.py -t ${GITHUB_API_TOKEN}
=======
COPY ./download_artifacts.py ./download_release.py ./
RUN pip install requests \
    && ./download_artifacts.py -t ${GITHUB_API_TOKEN} \
    && ./download_release.py -t ${GITHUB_API_TOKEN} ya-runtime-wasi
>>>>>>> 47c5e7ed

FROM ubuntu:20.04
COPY --from=downloader /yagna.deb /ya-sb-router.deb ya-runtime-wasi.deb ./
RUN apt update && apt install -y ./yagna.deb ./ya-sb-router.deb ./ya-runtime-wasi.deb
ENTRYPOINT /usr/bin/yagna<|MERGE_RESOLUTION|>--- conflicted
+++ resolved
@@ -1,15 +1,10 @@
 FROM python:3.8.2-alpine3.11 AS downloader
 WORKDIR /
 ARG GITHUB_API_TOKEN
-<<<<<<< HEAD
-COPY ./download_artifacts.py .
-RUN pip install requests && python ./download_artifacts.py -t ${GITHUB_API_TOKEN}
-=======
 COPY ./download_artifacts.py ./download_release.py ./
 RUN pip install requests \
-    && ./download_artifacts.py -t ${GITHUB_API_TOKEN} \
-    && ./download_release.py -t ${GITHUB_API_TOKEN} ya-runtime-wasi
->>>>>>> 47c5e7ed
+    && python ./download_artifacts.py -t ${GITHUB_API_TOKEN} \
+    && python ./download_release.py -t ${GITHUB_API_TOKEN} ya-runtime-wasi
 
 FROM ubuntu:20.04
 COPY --from=downloader /yagna.deb /ya-sb-router.deb ya-runtime-wasi.deb ./
