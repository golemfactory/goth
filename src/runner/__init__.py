from collections import defaultdict
from datetime import datetime, timezone
from itertools import chain
import logging
from pathlib import Path
from typing import Dict, List, Optional

import docker

from src.runner.log import configure_logging, LogConfig
from src.runner.probe import Probe, Role


class Runner:

<<<<<<< HEAD
    assets_path: Path
    """ Path to directory containing yagna assets which should be mounted in
        containers """

    base_log_dir: Path
    """ Base directory for all log files created during this test run """
=======
    # Path to directory containing yagna assets which should be mounted in containers
    assets_path: Optional[Path]
>>>>>>> f37ed4bf

    probes: Dict[Role, List[Probe]]
    """ Probes used for the test run, identified by their role names """

<<<<<<< HEAD
    def __init__(self, assets_path: Path, logs_path: Path):
=======
    def __init__(self, assets_path: Optional[Path]):
>>>>>>> f37ed4bf
        self.assets_path = assets_path
        self.probes = defaultdict(list)

        # Create a unique subdirectory for this test run
        date_str = datetime.now(tz=timezone.utc).strftime("%Y%m%d_%H%M%S%z")
        self.base_log_dir = logs_path / f"yagna_integration_{date_str}"
        self.base_log_dir.mkdir(parents=True)

        configure_logging(self.base_log_dir)
        self.logger = logging.getLogger(__name__)

    def run_scenario(self, scenario):
        self.logger.info("running scenario %s", type(scenario).__name__)
        self._run_nodes(scenario)
        try:
            for step, role in scenario.steps:
                self.logger.debug("running step. role=%s, step=%s", role, step)
                for probe in self.probes[role]:
                    step(probe=probe)
        finally:
            for probe in chain.from_iterable(self.probes.values()):
                self.logger.info("removing container. name=%s", probe.name)
                probe.container.remove(force=True)

    def _run_nodes(self, scenario):
        docker_client = docker.from_env()
        scenario_dir = self.base_log_dir / type(scenario).__name__
        scenario_dir.mkdir(exist_ok=True)

        for config in scenario.topology:
            config.assets_path = self.assets_path
            log_config = config.log_config or LogConfig(config.name)
            log_config.base_dir = scenario_dir

            probe = Probe(docker_client, config, log_config)
            self.probes[config.role].append(probe)
            probe.container.start()<|MERGE_RESOLUTION|>--- conflicted
+++ resolved
@@ -13,26 +13,17 @@
 
 class Runner:
 
-<<<<<<< HEAD
-    assets_path: Path
+    assets_path: Optional[Path]
     """ Path to directory containing yagna assets which should be mounted in
         containers """
 
     base_log_dir: Path
     """ Base directory for all log files created during this test run """
-=======
-    # Path to directory containing yagna assets which should be mounted in containers
-    assets_path: Optional[Path]
->>>>>>> f37ed4bf
 
     probes: Dict[Role, List[Probe]]
     """ Probes used for the test run, identified by their role names """
 
-<<<<<<< HEAD
-    def __init__(self, assets_path: Path, logs_path: Path):
-=======
-    def __init__(self, assets_path: Optional[Path]):
->>>>>>> f37ed4bf
+    def __init__(self, assets_path: Optional[Path], logs_path: Path):
         self.assets_path = assets_path
         self.probes = defaultdict(list)
 
