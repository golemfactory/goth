from datetime import datetime, timedelta
from enum import Enum
import logging
from threading import Lock, Thread
import time
from typing import Iterator, List, Match, Optional, Pattern

from docker.models.containers import Container, ExecResult

from src.runner.cli import Cli
from src.runner.exceptions import CommandError, KeyAlreadyExistsError, TimeoutError
from src.runner.log import get_file_logger


logger = logging.getLogger(__name__)


class LogBuffer:

    in_stream: Iterator[bytes]
    logger: logging.Logger

    def __init__(self, in_stream: Iterator[bytes], logger: logging.Logger):
        self.in_stream = in_stream
        self.logger = logger

        self._buffer: List[str] = []
        # Index of last line read from the buffer using `wait_for_pattern`
        self._last_read: int = -1
        self._buffer_thread = Thread(target=self._buffer_input, daemon=True)
        self._lock = Lock()

        self._buffer_thread.start()

    def clear_buffer(self):
        self._buffer.clear()
        self._last_read = -1

    def search_for_pattern(
        self, pattern: Pattern[str], entire_buffer: bool = False
    ) -> Optional[Match[str]]:
        """ Search the buffer for a line matching the given pattern.
            By default, this searches only the lines which haven't been read yet.
            :param bool entire_buffer: when True, the entire available buffer will be searched.
            :return: Match[str] object if a matching line is found, None otherwise. """
        with self._lock:
            history = self._buffer.copy()

        if not entire_buffer:
            # This will yield an empty list if there are no unread lines
            history = history[self._last_read + 1 :]
        self._last_read = len(self._buffer) - 1

        # Reverse to search latest logs first
        for line in reversed(history):
            match = pattern.match(line)
            if match:
                return match

        return None

    def wait_for_pattern(
        self, pattern: Pattern[str], timeout: timedelta = timedelta(seconds=10)
    ) -> Match[str]:
        """ Blocking call which waits for a matching line to appear in the buffer.
            This tests all the unread lines in the buffer before waiting for
            new lines to appear.
            :param timedelta timeout: the maximum time to wait for a matching line.
            :raises TimeoutError: if the timeout is reached with no match."""
        deadline = datetime.now() + timeout

        while deadline >= datetime.now():
            # Check if there are new lines available in the buffer
            if len(self._buffer) > self._last_read + 1:
                self._last_read += 1
                next_line = self._buffer[self._last_read]
                match = pattern.match(next_line)
                if match:
                    return match
            else:
                # Prevent busy waiting
                time.sleep(0.1)

        raise TimeoutError()

    def _buffer_input(self):
        for chunk in self.in_stream:
            chunk = chunk.decode()
            for line in chunk.splitlines():
                self.logger.info(line)

                with self._lock:
                    self._buffer.append(line)


class Role(Enum):
    requestor = 0
    provider = 1


class Node:
    def __init__(self, container: Container, role: Role):
        self.container = container
        self.cli = Cli(container).yagna
        self.logs = LogBuffer(
            container.logs(stream=True, follow=True), get_file_logger(self.name)
        )
        self.role = role

        self.agent_logs: LogBuffer

    def __str__(self):
        return self.name

    @property
    def address(self) -> Optional[str]:
        """ returns address from id marked as default """
        identity = self.cli.id_show()
        return identity.address if identity else None

    @property
    def app_key(self) -> Optional[str]:
        """ returns first app key on the list """
        keys = self.cli.app_key_list()
        return keys[0].key if keys else None

    @property
    def name(self) -> str:
        return self.container.name

    def create_app_key(self, key_name: str) -> str:
        try:
            key = self.cli.app_key_create(key_name)
        except KeyAlreadyExistsError as e:
            app_key = next(
                filter(lambda k: k.name == key_name, self.cli.app_key_list())
            )
            key = app_key.key
        return key

    def start_provider_agent(self, preset_name: str):
        log_stream = self.container.exec_run(
<<<<<<< HEAD
            f"ya-provider run --app-key {self.app_key} ----node-name {self.name} {preset_name}",
=======
            f"ya-provider run --app-key {self.app_key} --node-name {node_name} {preset_name}",
>>>>>>> 64fb1932
            stream=True,
        )
        self.agent_logs = LogBuffer(
            log_stream.output, get_file_logger(f"{self.name}_agent")
        )

    def start_requestor_agent(self):
        log_stream = self.container.exec_run(
            f"ya-requestor --app-key {self.app_key} --exe-script /asset/exe_script.json",
            stream=True,
        )
        self.agent_logs = LogBuffer(
            log_stream.output, get_file_logger(f"{self.name}_agent")
        )<|MERGE_RESOLUTION|>--- conflicted
+++ resolved
@@ -140,11 +140,7 @@
 
     def start_provider_agent(self, preset_name: str):
         log_stream = self.container.exec_run(
-<<<<<<< HEAD
-            f"ya-provider run --app-key {self.app_key} ----node-name {self.name} {preset_name}",
-=======
-            f"ya-provider run --app-key {self.app_key} --node-name {node_name} {preset_name}",
->>>>>>> 64fb1932
+            f"ya-provider run --app-key {self.app_key} --node-name {self.name} {preset_name}",
             stream=True,
         )
         self.agent_logs = LogBuffer(
