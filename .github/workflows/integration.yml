name: integration-test

on:
  push:
    branches:
      - master
      # - <your-branch>    # put your branch name here to test it @ GH Actions
  pull_request:
    branches:
      - master

jobs:

  yagna-e2e:
    name: Run integration tests (yagna E2E)
    runs-on: self-hosted
    steps:

      - name: Checkout
        uses: actions/checkout@v2

      - name: Configure python
        uses: actions/setup-python@v2
        with:
          python-version: '3.8'

      - name: Configure poetry
        uses: Gr1N/setup-poetry@v4
        with:
          poetry-version: 1.1.4

      - name: Install dependencies
        run: poetry install --no-root

      - name: Log in to GitHub Docker repository
        run: echo ${{ secrets.GITHUB_TOKEN }} | docker login docker.pkg.github.com -u ${{github.actor}} --password-stdin

      - name: Run test suite
        env:
          ENABLE_VM_TESTS: 'true'
          GITHUB_API_TOKEN: ${{ secrets.GITHUB_TOKEN }}
<<<<<<< HEAD
        run: poetry run poe ci_test
=======
        # ugly hack to make assets work, fix progress tracked here: https://github.com/golemfactory/yagna-integration/issues/336
        run: python -m pytest test/yagna --ignore test/yagna/interactive --assets-path=/opt/actions-runner/_work/yagna-integration/yagna-integration/test/yagna/e2e/assets -svx
>>>>>>> d15704c1

      - name: Upload test logs
        uses: actions/upload-artifact@v2
        if: always()
        with:
          name: goth-logs
          path: /tmp/goth-tests<|MERGE_RESOLUTION|>--- conflicted
+++ resolved
@@ -39,12 +39,7 @@
         env:
           ENABLE_VM_TESTS: 'true'
           GITHUB_API_TOKEN: ${{ secrets.GITHUB_TOKEN }}
-<<<<<<< HEAD
         run: poetry run poe ci_test
-=======
-        # ugly hack to make assets work, fix progress tracked here: https://github.com/golemfactory/yagna-integration/issues/336
-        run: python -m pytest test/yagna --ignore test/yagna/interactive --assets-path=/opt/actions-runner/_work/yagna-integration/yagna-integration/test/yagna/e2e/assets -svx
->>>>>>> d15704c1
 
       - name: Upload test logs
         uses: actions/upload-artifact@v2
