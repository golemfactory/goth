--- conflicted
+++ resolved
@@ -64,14 +64,9 @@
     ):
         self.container = YagnaContainer(client, config, log_config, assets_path)
         self.cli = Cli(self.container).yagna
-<<<<<<< HEAD
-        self.role = config.role
-        self.agent_logs = None
-=======
         self._logger = ProbeLoggingAdapter(
             logger, {ProbeLoggingAdapter.EXTRA_PROBE_NAME: self.name}
         )
->>>>>>> 655d01c6
 
     def __str__(self):
         return self.name
