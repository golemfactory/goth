"""Classes and helpers for managing Probes."""

import abc
import asyncio
import contextlib
import copy
import logging
from pathlib import Path
from typing import AsyncIterator, Dict, Iterator, Optional, TYPE_CHECKING

from docker import DockerClient

from goth.address import (
    YAGNA_BUS_URL,
    YAGNA_REST_PORT,
    YAGNA_REST_URL,
)

from goth import gftp
from goth.node import DEFAULT_SUBNET
from goth.runner.agent import AgentMixin
from goth.runner.api_client import ApiClientMixin
from goth.runner.cli import Cli, YagnaDockerCli
from goth.runner.container.utils import get_container_address
from goth.runner.container.yagna import (
    YagnaContainer,
    YagnaContainerConfig,
    PAYMENT_MOUNT_PATH,
)
from goth.runner.exceptions import KeyAlreadyExistsError
from goth.runner.log import LogConfig
from goth.runner.process import run_command

if TYPE_CHECKING:
    from goth.runner import Runner

logger = logging.getLogger(__name__)


class ProbeLoggingAdapter(logging.LoggerAdapter):
    """Adds probe name information to log messages."""

    EXTRA_PROBE_NAME = "probe_name"

    def process(self, msg, kwargs):
        """Process the log message."""
        return "[%s] %s" % (self.extra[self.EXTRA_PROBE_NAME], msg), kwargs


class Probe(abc.ABC):
    """Provides a unified interface for interacting with and testing a single Yagna node.

    This interface consists of several independent modules which may be extended
    in subclasses (see `ProviderProbe` and `RequestorProbe`).
    """

    runner: "Runner"
    """A runner that created this probe."""

    cli: YagnaDockerCli
    """A module which enables calling the Yagna CLI on the daemon being tested."""

    container: YagnaContainer
    """A module which handles the lifecycle of the daemon's Docker container."""

    ip_address: Optional[str] = None
    """An IP address of the daemon's container in the Docker network."""

    _docker_client: DockerClient
    """A docker client used to create the deamon's container."""

    _gftp_script_dir: Path
    """Directory containing the `gftp` proxy script.

    This script forwards JSON RPC requests to the `gftp` binary running in the docker
    container managed by this probe, and returns responses from the binary.
    """

    _yagna_config: YagnaContainerConfig
    """Config object used for setting up the Yagna node for this probe."""

    def __init__(
        self,
        runner: "Runner",
        client: DockerClient,
        config: YagnaContainerConfig,
        log_config: LogConfig,
    ):
        self.runner = runner
        self._docker_client = client
        self._logger = ProbeLoggingAdapter(
            logger, {ProbeLoggingAdapter.EXTRA_PROBE_NAME: config.name}
        )
        config = self._setup_gftp_proxy(config)
        self.container = YagnaContainer(client, config, log_config)
        self.cli = Cli(self.container).yagna
        self._yagna_config = config

    def __str__(self):
        return self.name

    @property
    def address(self) -> Optional[str]:
        """Return address from id marked as default."""
        identity = self.cli.id_show()
        return identity.address if identity else None

    @property
    def app_key(self) -> Optional[str]:
        """Return first app key on the list."""
        keys = self.cli.app_key_list()
        return keys[0].key if keys else None

    @property
    def name(self) -> str:
        """Name of the container."""
        return self.container.name

    def _setup_gftp_proxy(self, config: YagnaContainerConfig) -> YagnaContainerConfig:
        """Create a proxy script and a dir for exchanging files with the container."""

        self._gftp_script_dir, gftp_volume_dir = gftp.create_gftp_dirs(config.name)
        self._logger.info("Created gftp script at %s", self._gftp_script_dir)

        new_config = copy.deepcopy(config)
        new_config.volumes[gftp_volume_dir] = gftp.CONTAINER_MOUNT_POINT
        self._logger.info(
            "Gftp volume %s will be mounted at %s in the container",
            gftp_volume_dir,
            gftp.CONTAINER_MOUNT_POINT,
        )

        return new_config

    async def start(self) -> None:
        """Start the probe.

        This method is extended in subclasses and mixins.
        """

        await self._start_container()

    async def stop(self):
        """
        Stop the probe, removing the Docker container of the daemon being tested.

        Once stopped, a probe cannot be restarted.
        """
        self._logger.info("Stopping probe")
        if self.container.logs:
            await self.container.logs.stop()

    def remove(self) -> None:
        """Remove the underlying container."""
        if self.container:
            self.container.remove(force=True)
            self._logger.debug("Container removed")

    async def _start_container(self) -> None:
        """
        Start the probe's Docker container.

        Performs all necessary steps to make the daemon ready for testing
        (e.g. creating the default app key).
        """
        self.container.start()

        # Wait until the daemon is ready to create an app key.
        self._logger.info("Waiting for connection to ya-sb-router")
        if self.container.logs:
            await self.container.logs.wait_for_entry(
                ".*connected with server: ya-sb-router.*", timeout=30
            )
        await self.create_app_key()

        self._logger.info("Waiting for yagna REST API to be listening")
        if self.container.logs:
            await self.container.logs.wait_for_entry(
                "Starting .* service on .*.", timeout=30
            )

        # Obtain the IP address of the container
        self.ip_address = get_container_address(
            self._docker_client, self.container.name
        )
        self._logger.info("IP address: %s", self.ip_address)

    async def create_app_key(self, key_name: str = "test_key") -> str:
        """Attempt to create a new app key on the Yagna daemon.

        The key name can be specified via `key_name` parameter.
        Return the key as string.

        When `self.key_file` is set, this method also:
        - creates ID based on `self.key_file`
        - sets this new ID as default
        - restarts the container ( https://github.com/golemfactory/yagna/issues/458 )
        """
        address = None
        if self._yagna_config.payment_id:
            key_name = self._yagna_config.payment_id.key_file.name
            key_file: str = str(PAYMENT_MOUNT_PATH / key_name)
            self._logger.debug("create_id(alias=%s, key_file=%s", key_name, key_file)
            try:
                db_id = self.cli.id_create(alias=key_name, key_file=key_file)
                address = db_id.address
                self._logger.debug("create_id. alias=%s, address=%s", db_id, address)
            except KeyAlreadyExistsError as e:
                logger.critical("Id already exists : (%r)", e)
                raise
            db_id = self.cli.id_update(address, set_default=True)
            self._logger.debug("update_id. result=%r", db_id)
            self.container.restart()
            await asyncio.sleep(5)
        try:
            key = self.cli.app_key_create(key_name)
            self._logger.debug("create_app_key. key_name=%s, key=%s", key_name, key)
        except KeyAlreadyExistsError:
            app_key = next(
                filter(lambda k: k.name == key_name, self.cli.app_key_list())
            )
            key = app_key.key
        return key

<<<<<<< HEAD
    def kill_daemon(self):
        """Kill yagna daemon inside container."""
        # This assumes, that there's only one process called yagna in daemon.
        self.container.exec_run(
            'bash -c "while [ -n `pgrep yagna` ]; do pkill yagna; date; sleep 1; done"'
        )
=======
    def set_agent_env_vars(self, env: Dict[str, str]) -> None:
        """Add vars needed to talk to the daemon in this probe's container to `env`."""

        if not self.app_key:
            raise AttributeError("Yagna application key is not set yet")
        path_var = env.get("PATH")
        env.update(
            {
                "YAGNA_APPKEY": self.app_key,
                "YAGNA_API_URL": YAGNA_REST_URL.substitute(host=self.ip_address),
                "GSB_URL": YAGNA_BUS_URL.substitute(host=self.ip_address),
                "PATH": f"{self._gftp_script_dir}:{path_var}",
            }
        )

    def run_command_on_host(
        self,
        command: str,
        env: Optional[Dict[str, str]] = None,
        timeout: int = 300,
    ) -> asyncio.Task:
        """Run `command` on host in given `env` and with optional `timeout`.

        The command is run the environment extending `env` with variables needed
        to communicate with the daemon running in this probe's container.

        Returns the `asyncio` task that logs output from the command. The task
        can be awaited in order to wait until the command completes.
        """

        cmd_env = {**env} if env is not None else {}
        self.set_agent_env_vars(cmd_env)

        task = asyncio.create_task(
            run_command(
                command.split(), cmd_env, log_level=logging.INFO, timeout=timeout
            )
        )
        return task
>>>>>>> 52121c8d


@contextlib.contextmanager
def create_probe(
    runner: "Runner",
    docker_client: DockerClient,
    config: YagnaContainerConfig,
    log_config: LogConfig,
) -> Iterator[Probe]:
    """Implement a ContextManager protocol for creating and removing probes."""

    probe: Optional[Probe] = None
    try:
        probe = config.probe_type(runner, docker_client, config, log_config)
        for name, value in config.probe_properties.items():
            probe.__setattr__(name, value)
        yield probe
    finally:
        if probe:
            probe.remove()


@contextlib.asynccontextmanager
async def run_probe(probe: Probe) -> AsyncIterator[str]:
    """Implement AsyncContextManager for starting and stopping a probe."""

    try:
        await probe.start()
        assert probe.ip_address
        yield probe.ip_address
    finally:
        await probe.stop()


class RequestorProbe(ApiClientMixin, Probe):
    """A requestor probe that can make calls to Yagna REST APIs.

    This class is used in Level 1 scenarios and as a type of `self`
    argument for `Market/Payment/ActivityOperationsMixin` methods.
    """

    _api_base_host: str
    """Base hostname for the Yagna API clients."""

    def __init__(
        self,
        runner: "Runner",
        client: DockerClient,
        config: YagnaContainerConfig,
        log_config: LogConfig,
    ):
        super().__init__(runner, client, config, log_config)
        host_port = self.container.ports[YAGNA_REST_PORT]
        proxy_ip = "127.0.0.1"  # use the host-mapped proxy port
        self._api_base_host = YAGNA_REST_URL.substitute(host=proxy_ip, port=host_port)

    async def _start_container(self) -> None:
        await super()._start_container()

        self.cli.payment_fund()
        self.cli.payment_init(sender_mode=True)


class ProviderProbe(AgentMixin, Probe):
    """A probe subclass that can run a provider agent."""

    agent_preset: Optional[str]
    """Name of the preset to be used when placing a market offer."""

    subnet: str
    """Name of the subnet to which the provider agent connects."""

    def __init__(
        self,
        runner: "Runner",
        client: DockerClient,
        config: YagnaContainerConfig,
        log_config: LogConfig,
        agent_preset: Optional[str] = None,
        subnet: str = DEFAULT_SUBNET,
    ):
        super().__init__(runner, client, config, log_config)
        self.agent_preset = agent_preset
        self.subnet = subnet

    async def start_agent(self):
        """Start the provider agent and attach to its log stream."""

        self._logger.info("Starting ya-provider")

        if self.agent_preset:
            self.container.exec_run(f"ya-provider preset activate {self.agent_preset}")
        self.container.exec_run(f"ya-provider config set --subnet {self.subnet}")

        log_stream = self.container.exec_run(
            f"ya-provider run" f" --app-key {self.app_key} --node-name {self.name}",
            stream=True,
        )
        self.agent_logs.start(log_stream.output)<|MERGE_RESOLUTION|>--- conflicted
+++ resolved
@@ -222,14 +222,13 @@
             key = app_key.key
         return key
 
-<<<<<<< HEAD
     def kill_daemon(self):
         """Kill yagna daemon inside container."""
         # This assumes, that there's only one process called yagna in daemon.
         self.container.exec_run(
             'bash -c "while [ -n `pgrep yagna` ]; do pkill yagna; date; sleep 1; done"'
         )
-=======
+
     def set_agent_env_vars(self, env: Dict[str, str]) -> None:
         """Add vars needed to talk to the daemon in this probe's container to `env`."""
 
@@ -269,7 +268,6 @@
             )
         )
         return task
->>>>>>> 52121c8d
 
 
 @contextlib.contextmanager
