--- conflicted
+++ resolved
@@ -51,12 +51,8 @@
     def payment_fund(
         self: CommandRunner, payment_driver: PaymentDriver = DEFAULT_PAYMENT_DRIVER
     ) -> None:
-        """Run `<cmd> payment fund`."""
-<<<<<<< HEAD
+        """Run `<cmd> payment fund` with optional extra args."""
         args = make_args("payment", "fund", driver=payment_driver.name)
-=======
-        args = make_args("payment", "fund")
->>>>>>> fdf0bdaf
         self.run_command(*args)
 
     def payment_init(
