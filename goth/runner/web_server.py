--- conflicted
+++ resolved
@@ -29,9 +29,6 @@
         self.root_path = root_path
         self.server_port = server_port
 
-<<<<<<< HEAD
-    async def start(self, server_address: Optional[str]) -> None:
-=======
     async def _upload_handler(self, request: web.Request) -> web.Response:
         logger.debug("Handling upload request...")
         upload_path = self.root_path / "upload" / request.match_info["filename"]
@@ -40,8 +37,7 @@
                 out.write(data)
         return web.Response()
 
-    async def start(self, server_address: str) -> None:
->>>>>>> f2bd8917
+    async def start(self, server_address: Optional[str]) -> None:
         """Start serving content."""
 
         if self._server_task:
