"""Test harness runner class, creating the nodes and running the scenario."""

import asyncio
from datetime import datetime, timezone
import functools
from itertools import chain
import logging
import os
from pathlib import Path
import subprocess
import time
from typing import Dict, List, Optional, Type

import docker

from goth.assertions import TemporalAssertionError
from goth.runner.agent import AgentMixin
from goth.runner.container.compose import get_compose_services
from goth.runner.container.yagna import YagnaContainerConfig
from goth.runner.exceptions import ContainerNotFoundError, CommandError, TimeoutError
from goth.runner.log import configure_logging, LogConfig
from goth.runner.log_monitor import LogEventMonitor
from goth.runner.probe import Probe, ProbeType
from goth.runner.proxy import Proxy
from goth import helpers

logger = logging.getLogger(__name__)

DOCKER_COMPOSE_FILE = str(
    (Path(__file__).parents[2] / "docker/docker-compose.yml").resolve()
)
RUN_COMMAND_SLEEP_INTERVAL = 0.1
RUN_COMMAND_DEFAULT_TIMEOUT = 3600


def step(default_timeout: float = 10.0):
    """Wrap a step function to implement timeout and log progress."""

    def decorator(func):
        @functools.wraps(func)
        async def wrapper(self: Probe, *args, timeout: Optional[float] = None):
            timeout = timeout if timeout is not None else default_timeout
            step_name = f"{self.name}.{func.__name__}(timeout={timeout})"
            start_time = time.time()

            logger.info("Running step '%s'", step_name)
            try:
                result = await asyncio.wait_for(func(self, *args), timeout=timeout)
                self.runner.check_assertion_errors()
                step_time = time.time() - start_time
                logger.debug(
                    "Finished step '%s', result: %s, time: %s",
                    step_name,
                    result,
                    step_time,
                )
            except Exception as exc:
                step_time = time.time() - start_time
                logger.error(
                    "Step '%s' raised %s in %s",
                    step_name,
                    exc.__class__.__name__,
                    step_time,
                )
                raise
            return result

        return wrapper

    return decorator


class Runner:
    """Manages the nodes and runs the scenario on them."""

    api_assertions_module: Optional[str]
    """Name of the module containing assertions to be loaded into the API monitor."""

    assets_path: Optional[Path]
    """Path to directory containing yagna assets to be mounted in containers."""

    base_log_dir: Path
    """Base directory for all log files created during this test run."""

    probes: List[Probe]
    """Probes used for the test run."""

    proxy: Optional[Proxy]
    """An embedded instance of mitmproxy."""

    topology: List[YagnaContainerConfig]
    """A list of configuration objects for the containers to be instantiated."""

    _static_monitors: Dict[str, LogEventMonitor]
    """Log monitors for containers running as part of docker-compose."""

    yagna_commit_hash: Optional[str]
    """The hash of a specific commit in the yagna repository that the tests should be run for"""

    def __init__(
        self,
        topology: List[YagnaContainerConfig],
        api_assertions_module: Optional[str],
        logs_path: Path,
        assets_path: Optional[Path],
        yagna_commit_hash: Optional[str],
    ):
        self.topology = topology
        self.api_assertions_module = api_assertions_module
        self.assets_path = assets_path
        self.yagna_commit_hash = yagna_commit_hash
        self.probes = []
        self.proxy = None
        self._static_monitors = {}

        # Create a unique subdirectory for this test run
        date_str = datetime.now(tz=timezone.utc).strftime("%Y%m%d_%H%M%S%z")
        self.base_log_dir = logs_path / f"yagna_integration_{date_str}"
        self.base_log_dir.mkdir(parents=True)

        configure_logging(self.base_log_dir)

<<<<<<< HEAD
    def get_probes(self, role: Optional[Role] = None, name: str = "") -> List[Probe]:
        """Get probes by name or role."""
=======
        scenario_dir = self.base_log_dir / self._get_test_log_dir_name()
        scenario_dir.mkdir(exist_ok=True)
        self._create_probes(scenario_dir)
        self._start_static_monitors(scenario_dir)

    def get_probes(
        self, probe_type: Type[ProbeType], name: str = ""
    ) -> List[ProbeType]:
        """Get probes by name or type.

        `probe_type` can be a type directly inheriting from `Probe`, as well as a
        mixin type used with probes. This type is used in an `isinstance` check.
        """
>>>>>>> fdc23258
        probes = self.probes
        probes = [p for p in probes if isinstance(p, probe_type)]
        if name:
            probes = [p for p in probes if p.name == name]
        return probes

    def check_assertion_errors(self) -> None:
        """If any monitor reports an assertion error, raise the first error."""

        monitors = chain.from_iterable(
            (
                (probe.container.logs for probe in self.probes),
                (probe.agent_logs for probe in self.get_probes(probe_type=AgentMixin)),
                [self.proxy.monitor] if self.proxy else [],
            )
        )
        failed = chain.from_iterable(
            monitor.failed for monitor in monitors if monitor is not None
        )
        for assertion in failed:
            # We assume all failed assertions were already reported
            # in their corresponding log files. Now we only need to raise
            # one of them to break the execution.
            raise TemporalAssertionError(
                f"Assertion '{assertion.name}' failed, cause: {assertion.result}"
            )

    def _create_probes(self, scenario_dir: Path) -> None:
        docker_client = docker.from_env()

        for config in self.topology:
            log_config = config.log_config or LogConfig(config.name)
            log_config.base_dir = scenario_dir

            if isinstance(config, YagnaContainerConfig):
                probe = config.probe_type(
                    self, docker_client, config, log_config, self.assets_path
                )
                self.probes.append(probe)

    @staticmethod
    def _get_test_log_dir_name():
        test_name = os.environ.get("PYTEST_CURRENT_TEST")
        logger.debug("Raw current pytest test=%s", test_name)
        # Take only the function name of the currently running test
        test_name = test_name.split("::")[-1].split()[0]
        logger.debug("Cleaned current test dir name=%s", test_name)
        return test_name

    def _start_static_monitors(self, scenario_dir: Path) -> None:
        docker_client = docker.from_env()

        for service_name in get_compose_services():
            log_config = LogConfig(service_name)
            log_config.base_dir = scenario_dir
            monitor = LogEventMonitor(log_config)

            container = docker_client.containers.list(filters={"name": service_name})
            if not container:
                raise ContainerNotFoundError(service_name)
            container = container[0]

            monitor.start(
                container.logs(
                    follow=True,
                    since=datetime.utcnow(),
                    stream=True,
                    timestamps=True,
                )
            )
            self._static_monitors[service_name] = monitor

    def _start_nodes(self):
        node_names: Dict[str, str] = {}

        # Start the probes' containers and obtain their IP addresses
        for probe in self.probes:
            probe.start()
            assert probe.ip_address
            node_names[probe.ip_address] = probe.name

        node_names["172.19.0.1"] = "Pytest-Requestor-Agent"

        # Start the proxy node. The containers should not make API calls
        # up to this point.
        self.proxy = Proxy(
            node_names=node_names, assertions_module=self.api_assertions_module
        )
        self.proxy.start()

        for probe in self.get_probes(probe_type=AgentMixin):
            probe.start_agent()

    @staticmethod
    def _run_command(
        args, env=None, log_prefix=None, timeout=RUN_COMMAND_DEFAULT_TIMEOUT
    ):
        logger.info("Running local command: %s", " ".join(args))

        if log_prefix is None:
            log_prefix = f"[{args[0]}] "

        starttime = time.time()
        returncode = None

        p = subprocess.Popen(
            args=args, env=env, stdout=subprocess.PIPE, stderr=subprocess.STDOUT
        )
        out_queue = helpers.IOStreamQueue(p.stdout)

        while time.time() < starttime + timeout and returncode is None:
            for l in out_queue.lines:
                logger.debug("%s%s", log_prefix, l.decode("utf-8").rstrip())

            returncode = p.poll()
            if returncode is None:
                time.sleep(RUN_COMMAND_SLEEP_INTERVAL)

            if returncode:
                raise CommandError(
                    f"Command exited abnormally. args={args}, returncode={returncode}"
                )

        if returncode is None:
            p.kill()
            raise TimeoutError(
                f"Timeout exceeded while running command. args={args}, timeout={timeout}"
            )

    def _setup_docker_compose(self):
        self._run_command(
            ["docker-compose", "-f", DOCKER_COMPOSE_FILE, "up", "-d", "--build"],
            env={"YAGNA_COMMIT_HASH": self.yagna_commit_hash}
            if self.yagna_commit_hash
            else None,
        )

    def _shutdown_docker_compose(self):
        self._run_command(["docker-compose", "-f", DOCKER_COMPOSE_FILE, "stop"])
        self._run_command(["docker-compose", "-f", DOCKER_COMPOSE_FILE, "rm", "-f"])

    async def __aenter__(self) -> "Runner":
        scenario_dir = self.base_log_dir / self._get_test_log_dir_name()
        scenario_dir.mkdir(exist_ok=True)
        self._setup_docker_compose()
        self._create_probes(scenario_dir)
        self._start_static_monitors(scenario_dir)
        self._start_nodes()
        return self

    # Argument exception will be re-raised after exiting the context manager,
    # see: https://docs.python.org/3/reference/datamodel.html#object.__exit__
    async def __aexit__(self, _exc_type, _exc, _traceback):
        await asyncio.sleep(2.0)
        for probe in self.probes:
            logger.info("stopping probe. name=%s", probe.name)
            await probe.stop()

        for name, monitor in self._static_monitors.items():
            logger.debug("stopping static monitor. name=%s", name)
            await monitor.stop()

        self.proxy.stop()

        self._shutdown_docker_compose()

        # Stopping the proxy triggered evaluation of assertions
        # "at the end of events".
        self.check_assertion_errors()<|MERGE_RESOLUTION|>--- conflicted
+++ resolved
@@ -120,15 +120,6 @@
 
         configure_logging(self.base_log_dir)
 
-<<<<<<< HEAD
-    def get_probes(self, role: Optional[Role] = None, name: str = "") -> List[Probe]:
-        """Get probes by name or role."""
-=======
-        scenario_dir = self.base_log_dir / self._get_test_log_dir_name()
-        scenario_dir.mkdir(exist_ok=True)
-        self._create_probes(scenario_dir)
-        self._start_static_monitors(scenario_dir)
-
     def get_probes(
         self, probe_type: Type[ProbeType], name: str = ""
     ) -> List[ProbeType]:
@@ -137,7 +128,6 @@
         `probe_type` can be a type directly inheriting from `Probe`, as well as a
         mixin type used with probes. This type is used in an `isinstance` check.
         """
->>>>>>> fdc23258
         probes = self.probes
         probes = [p for p in probes if isinstance(p, probe_type)]
         if name:
