"""Test harness runner class, creating the nodes and running the scenario."""

import asyncio
from contextlib import asynccontextmanager, AsyncExitStack
import functools
from itertools import chain
import logging
import os
from pathlib import Path
import sys
import time
from typing import (
    cast,
    AsyncGenerator,
    Callable,
    Dict,
    List,
    Optional,
    Type,
    TypeVar,
)

import docker

from goth.runner.agent import AgentMixin
from goth.runner.container.compose import ComposeConfig, ComposeNetworkManager
from goth.runner.container.yagna import YagnaContainerConfig
import goth.runner.container.payment as payment
from goth.runner.log import LogConfig
from goth.runner.probe import Probe
from goth.runner.proxy import Proxy
from goth.runner.web_server import WebServer


logger = logging.getLogger(__name__)

ProbeType = TypeVar("ProbeType", bound=Probe)


class TestFailure(Exception):
    """Base class for errors raised by the test runner when a test fails."""


class TemporalAssertionError(TestFailure):
    """Raised on temporal assertion failure."""

    def __init__(self, assertion: str):
        super().__init__(f"Temporal assertion '{assertion}' failed")


class StepTimeoutError(TestFailure):
    """Raised on test step timeout."""

    def __init__(self, step: str, time: float):
        super().__init__(f"Step '{step}' timed out after {time:.1f} s")


def step(default_timeout: float = 10.0):
    """Wrap a step function to implement timeout and log progress."""

    def decorator(func):
        @functools.wraps(func)
        async def wrapper(self: Probe, *args, timeout: Optional[float] = None):
            timeout = timeout if timeout is not None else default_timeout
            step_name = f"{self.name}.{func.__name__}(timeout={timeout})"
            start_time = time.time()

            logger.info("Running step '%s'", step_name)
            try:
                result = await asyncio.wait_for(func(self, *args), timeout=timeout)
                self.runner.check_assertion_errors()
                step_time = time.time() - start_time
                logger.debug(
                    "Finished step '%s', result: %s, time: %.1f s",
                    step_name,
                    result,
                    step_time,
                )
            except asyncio.TimeoutError:
                step_time = time.time() - start_time
                logger.error("Step '%s' timed out after %.1f s", step_name, step_time)
                raise StepTimeoutError(step_name, step_time)
            except Exception as exc:
                step_time = time.time() - start_time
                logger.error(
                    "Step '%s' raised %s in %.1f",
                    step_name,
                    exc.__class__.__name__,
                    step_time,
                )
                raise
            return result

        return wrapper

    return decorator


DEFAULT_WEB_SERVER_PORT = 8080


class Runner:
    """Manages the nodes and runs the scenario on them."""

    api_assertions_module: Optional[str]
    """Name of the module containing assertions to be loaded into the API monitor."""

    assets_path: Path
    """Path to directory containing yagna assets to be mounted in containers."""

    base_log_dir: Path
    """Base directory for all log files created during this test run."""

    probes: List[Probe]
    """Probes used for the test run."""

    proxy: Optional[Proxy]
    """An embedded instance of mitmproxy."""

    _test_failure_callback: Callable[[TestFailure], None]
    """A function to be called when `TestFailure` is caught during a test run."""

    _cancellation_callback: Callable[[], None]
    """A function to be called when `CancellationError` is caught during a test run."""

    _compose_manager: ComposeNetworkManager
    """Manager for the docker-compose network portion of the test."""

    _exit_stack: AsyncExitStack
    """A stack of `AsyncContextManager` instances to be closed on runner shutdown."""

    _topology: List[YagnaContainerConfig]
    """A list of configuration objects for the containers to be instantiated."""

    _web_server: WebServer
    """A built-in web server."""

    def __init__(
        self,
        api_assertions_module: Optional[str],
        logs_path: Path,
        assets_path: Path,
        compose_config: ComposeConfig,
        test_failure_callback: Callable[[TestFailure], None],
        cancellation_callback: Callable[[], None],
        web_server_port: int = DEFAULT_WEB_SERVER_PORT,
    ):
        self.api_assertions_module = api_assertions_module
        self.assets_path = assets_path
        self.base_log_dir = logs_path / self._get_current_test_name()
        self.probes = []
        self.proxy = None
        self._exit_stack = AsyncExitStack()
        self._test_failure_callback = test_failure_callback
        self._cancellation_callback = cancellation_callback
        self._compose_manager = ComposeNetworkManager(
            config=compose_config,
            docker_client=docker.from_env(),
        )
        self._web_server = WebServer(self.web_root_path, web_server_port)

    def get_probes(
        self, probe_type: Type[ProbeType], name: str = ""
    ) -> List[ProbeType]:
        """Get probes by name or type.

        `probe_type` can be a type directly inheriting from `Probe`, as well as a
        mixin type used with probes. This type is used in an `isinstance` check.
        """
        probes = self.probes
        if name:
            probes = [p for p in probes if p.name == name]
        probes = [p for p in probes if isinstance(p, probe_type)]
        return cast(List[ProbeType], probes)

    def check_assertion_errors(self) -> None:
        """If any monitor reports an assertion error, raise the first error."""

        agent_probes = self.get_probes(probe_type=AgentMixin)  # type: ignore

        monitors = chain.from_iterable(
            (
                (probe.container.logs for probe in self.probes),
                (probe.agent_logs for probe in agent_probes),
                [self.proxy.monitor] if self.proxy else [],
            )
        )
        failed = chain.from_iterable(
            monitor.failed for monitor in monitors if monitor is not None
        )
        for assertion in failed:
            # We assume all failed assertions were already reported
            # in their corresponding log files. Now we only need to raise
            # one of them to break the execution.
            raise TemporalAssertionError(assertion.name)

    def _create_probes(self, scenario_dir: Path) -> None:
        docker_client = docker.from_env()

        for config in self._topology:
            log_config = config.log_config or LogConfig(config.name)
            log_config.base_dir = scenario_dir

            probe = config.probe_type(self, docker_client, config, log_config)
            for name, value in config.probe_properties.items():
                probe.__setattr__(name, value)
            self.probes.append(probe)

    def _get_current_test_name(self) -> str:
        test_name = os.environ.get("PYTEST_CURRENT_TEST")
        assert test_name
        logger.debug("Raw current pytest test=%s", test_name)
        # Take only the function name of the currently running test
        test_name = test_name.split("::")[-1].split()[0]
        logger.debug("Cleaned current test dir name=%s", test_name)
        return test_name

    async def _start_nodes(self):
        node_names: Dict[str, str] = {}
        ports: Dict[str, dict] = {}

        # Start the probes' containers and obtain their IP addresses
        for probe in self.probes:
<<<<<<< HEAD
            ip_address = await self._exit_stack.enter_async_context(probe.run())
            node_names[ip_address] = probe.name
=======
            await probe.start()
            assert probe.ip_address
            ip = probe.ip_address
            port = probe.container.ports
            node_names[ip] = probe.name
            ports[ip] = port
            logger.debug(
                "Probe for %s started on IP: %s with port mapping: %s",
                probe.name,
                ip,
                port,
            )
>>>>>>> de4371f4

        node_names[self.host_address] = "Pytest-Requestor-Agent"

        # Stopping the proxy triggers evaluation of assertions at "the end of events".
        # Install a callback to to check for assertion failures after the proxy stops.
        self._exit_stack.callback(self.check_assertion_errors)

        # Start the proxy node. The containers should not make API calls
        # up to this point.
        self.proxy = Proxy(
            node_names=node_names,
            ports=ports,
            assertions_module=self.api_assertions_module,
        )
        self._exit_stack.enter_context(self.proxy.run())

        # Collect all agent enabled probes and start them in parallel
        awaitables = []
        for probe in self.get_probes(probe_type=AgentMixin):
            awaitables.append(probe.start_agent())
        await asyncio.gather(*awaitables)

    @property
    def host_address(self) -> str:
        """Return the host IP address in the docker network used by the containers.

        Both the proxy server and the built-in web server are bound to this address.

        On Mac (and Windows?) there's no network bridge and the services on the host
        don't have access to Docker's internal network. Thus, we need to use a special
        address `host.docker.internal`
        """

        if sys.platform == "linux":
            return self._compose_manager.network_gateway_address
        else:
            return "host.docker.internal"

    @property
    def web_server_port(self) -> int:
        """Return the port of the build-in web server."""
        return self._web_server.server_port

    @property
    def web_root_path(self) -> Path:
        """Return the directory served by the built-in web server."""

        return self.assets_path / "web-root"

    @asynccontextmanager
    async def __call__(
        self, topology: List[YagnaContainerConfig]
    ) -> AsyncGenerator["Runner", None]:
        """Set up a test with the given topology and enter the test context.

        This is an async context manager, yielding its `Runner` instance.
        """
        self._topology = topology
        _install_sigint_handler()
        try:
            try:
                await self._enter()
                yield self
            except asyncio.CancelledError:
                self._cancellation_callback()
            finally:
                await self._exit()
        except TestFailure as err:
            self._test_failure_callback(err)

    async def _enter(self) -> None:
        logger.info("Running test: %s", self._get_current_test_name())

        self.base_log_dir.mkdir()

        await self._exit_stack.enter_async_context(
            self._compose_manager.run(self.base_log_dir)
        )

        self._create_probes(self.base_log_dir)
<<<<<<< HEAD

        await self._exit_stack.enter_async_context(
            self._web_server.run(self.host_address)
        )

=======
        await self._web_server.start(server_address=None)  # listen on all interfaces
>>>>>>> de4371f4
        await self._start_nodes()

    async def _exit(self):
        logger.info("Test finished: %s", self._get_current_test_name())
        await self._exit_stack.aclose()
        payment.clean_up()


def _install_sigint_handler():
    """Install handler that cancels the current task in the current event loop."""
    import signal

    task = asyncio.current_task()
    loop = asyncio.get_event_loop()

    def _sigint_handler(*args):
        logger.warning("Received SIGINT")
        task.cancel()

    loop.add_signal_handler(signal.SIGINT, _sigint_handler)<|MERGE_RESOLUTION|>--- conflicted
+++ resolved
@@ -221,23 +221,16 @@
 
         # Start the probes' containers and obtain their IP addresses
         for probe in self.probes:
-<<<<<<< HEAD
             ip_address = await self._exit_stack.enter_async_context(probe.run())
             node_names[ip_address] = probe.name
-=======
-            await probe.start()
-            assert probe.ip_address
-            ip = probe.ip_address
-            port = probe.container.ports
-            node_names[ip] = probe.name
-            ports[ip] = port
+            container_ports = probe.container.ports
+            ports[ip_address] = container_ports
             logger.debug(
                 "Probe for %s started on IP: %s with port mapping: %s",
                 probe.name,
-                ip,
-                port,
+                ip_address,
+                container_ports,
             )
->>>>>>> de4371f4
 
         node_names[self.host_address] = "Pytest-Requestor-Agent"
 
@@ -318,15 +311,11 @@
         )
 
         self._create_probes(self.base_log_dir)
-<<<<<<< HEAD
 
         await self._exit_stack.enter_async_context(
-            self._web_server.run(self.host_address)
-        )
-
-=======
-        await self._web_server.start(server_address=None)  # listen on all interfaces
->>>>>>> de4371f4
+            self._web_server.run(server_address=None)  # listen on all interfaces
+        )
+
         await self._start_nodes()
 
     async def _exit(self):
