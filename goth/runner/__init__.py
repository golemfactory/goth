--- conflicted
+++ resolved
@@ -250,10 +250,7 @@
         logger.info("Test finished: %s", self._get_current_test_name())
 
         for probe in self.probes:
-<<<<<<< HEAD
             logger.info("Stopping probe. name=%s", probe.name)
-=======
->>>>>>> 0bec95a3
             await probe.stop()
 
         self.proxy.stop()
