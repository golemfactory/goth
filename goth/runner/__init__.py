--- conflicted
+++ resolved
@@ -8,17 +8,11 @@
 
 import docker
 
-<<<<<<< HEAD
 from goth.assertions import TemporalAssertionError
+from goth.runner.container.yagna import YagnaContainerConfig
 from goth.runner.log import configure_logging, LogConfig, LOGGING_CONFIG
 from goth.runner.log_monitor import _create_file_logger
-from goth.runner.probe import Probe, Role
-=======
-from goth.runner.log import configure_logging, LogConfig
 from goth.runner.probe import Probe, ProviderProbe, RequestorProbe, Role
-from goth.runner.container.proxy import ProxyContainer, ProxyContainerConfig
->>>>>>> 655d01c6
-from goth.runner.container.yagna import YagnaContainerConfig
 from goth.runner.proxy import Proxy
 
 
@@ -131,8 +125,6 @@
 
                 probe.start()
                 self.probes[config.role].append(probe)
-<<<<<<< HEAD
-                probe.container.start()
 
 
 def _create_proxy_logger(scenario_dir):
@@ -143,12 +135,4 @@
         fmt="%(asctime)s %(levelname)-8s %(message)s"
     )
     proxy_log_config.level = logging.DEBUG
-    return _create_file_logger(proxy_log_config)
-=======
-            elif isinstance(config, ProxyContainerConfig):
-                proxy = ProxyContainer(
-                    docker_client, config, log_config, self.assets_path
-                )
-                self.proxies.append(proxy)
-                proxy.start()
->>>>>>> 655d01c6
+    return _create_file_logger(proxy_log_config)