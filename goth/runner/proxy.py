"""A class for starting an embedded instance of mitmproxy."""
import asyncio
import logging
import threading
from typing import Mapping, Optional

from mitmproxy import options
import mitmproxy.utils.debug
from mitmproxy.tools import _main, cmdline, dump

from goth.address import MITM_PROXY_PORT
from goth.assertions.monitor import EventMonitor
from goth.api_monitor.api_events import APIEvent
from goth.api_monitor.router_addon import RouterAddon
from goth.api_monitor.monitor_addon import MonitorAddon

# This function in `mitmproxy` will try to register signal handlers
# which will fail since the proxy does not run in the main thread.
# So we monkey-patch it to no-op.
mitmproxy.utils.debug.register_info_dumpers = lambda *args: None


class Proxy:
    """Proxy using mitmproxy to generate events out of http calls."""

    monitor: EventMonitor[APIEvent]
    _proxy_thread: threading.Thread
    _logger: logging.Logger
    _loop: Optional[asyncio.AbstractEventLoop]
    _node_names: Mapping[str, str]
    """Mapping of IP addresses to node names"""

    def __init__(
<<<<<<< HEAD
        self,
        node_names: Mapping[str, str],
        assertions_module: Optional[str] = None,
=======
        self, node_names: Mapping[str, str], assertions_module: Optional[str] = None
>>>>>>> 905a7265
    ):
        self._node_names = node_names
        self._logger = logging.getLogger(__name__)
        self._loop = None
        self._proxy_thread = threading.Thread(
            target=self._run_mitmproxy, name="ProxyThread", daemon=True
        )

        def _stop_callback():
            """Stop `loop` so `proxy_thread` can terminate."""
            if self._loop and self._loop.is_running():
                self._loop.stop()

        self.monitor = EventMonitor(self._logger, on_stop=_stop_callback)
        if assertions_module:
            self.monitor.load_assertions(assertions_module)

    def start(self):
        """Start the proxy thread."""
        self._proxy_thread.start()

    def stop(self):
        """Start the proxy monitor and thread."""
        if not self._loop:
            raise RuntimeError("Event loop is not set")
        asyncio.run_coroutine_threadsafe(self.monitor.stop(), self._loop)
        self._proxy_thread.join()

    def _run_mitmproxy(self):
        """Ran by `self.proxy_thread`."""

        self._loop = asyncio.new_event_loop()
        # Monkey patch the loop to set its `add_signal_handler` method to no-op.
        # The original method would raise error since the loop will run in a non-main
        # thread and hence cannot have signal handlers installed.
        self._loop.add_signal_handler = lambda *args_: None
        asyncio.set_event_loop(self._loop)

        self.monitor.start()

        self._logger.info("Starting embedded mitmproxy...")

        # This class is nested since it needs to refer to the `monitor` attribute
        # of the enclosing instance of `Proxy`.
        class MITMProxyRunner(dump.DumpMaster):
            def __init__(inner_self, opts: options.Options) -> None:
                super().__init__(opts)
                inner_self.addons.add(RouterAddon(self._node_names))
                inner_self.addons.add(MonitorAddon(self.monitor))

        args = f"-q --mode reverse:http://127.0.0.1 --listen-port {MITM_PROXY_PORT}"
        _main.run(MITMProxyRunner, cmdline.mitmdump, args.split())
        self._logger.info("Embedded mitmproxy exited")<|MERGE_RESOLUTION|>--- conflicted
+++ resolved
@@ -31,13 +31,7 @@
     """Mapping of IP addresses to node names"""
 
     def __init__(
-<<<<<<< HEAD
-        self,
-        node_names: Mapping[str, str],
-        assertions_module: Optional[str] = None,
-=======
         self, node_names: Mapping[str, str], assertions_module: Optional[str] = None
->>>>>>> 905a7265
     ):
         self._node_names = node_names
         self._logger = logging.getLogger(__name__)
