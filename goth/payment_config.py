"""All possible payment-related configuration, in one place."""
from dataclasses import dataclass, field
from typing import Dict

GETH_ADDR = "http://ethereum:8545"
GLM_CONTRACT_ADDRESS = "0xFDFEF9D10d929cB3905C71400ce6be1990EA0F34"
# Sets how many blocks need to be mined on the blockchain in order for a transaction
# to be considered confirmed. This is currently disabled due to ganache server not
# mining blocks automatically. See: https://github.com/golemfactory/gnt2/issues/172
REQUIRED_CONFIRMATIONS_COUNT = 0

_payment_config = {
    "erc20_mainnet": {
        "env": {
            "ERC20_MAINNET_REQUIRED_CONFIRMATIONS": REQUIRED_CONFIRMATIONS_COUNT,
            "MAINNET_GETH_ADDR": GETH_ADDR,
            "MAINNET_MAX_FEE_PER_GAS": "1.0",
            "MAINNET_PRIORITY_FEE": "1.0",
            "MAINNET_GLM_CONTRACT_ADDRESS": GLM_CONTRACT_ADDRESS,
            "YA_PAYMENT_NETWORK": "mainnet",
        },
        "driver": "erc20",
        "network": "mainnet",
        "token": "GLM",
    },
    "erc20": {
        "env": {
<<<<<<< HEAD
            "ERC20_GOERLI_REQUIRED_CONFIRMATIONS": REQUIRED_CONFIRMATIONS_COUNT,
            "GOERLI_GETH_ADDR": GETH_ADDR,
            "GOERLI_TGLM_CONTRACT_ADDRESS": GLM_CONTRACT_ADDRESS,
            "YA_PAYMENT_NETWORK": "goerli",
=======
            "ERC20_RINKEBY_REQUIRED_CONFIRMATIONS": REQUIRED_CONFIRMATIONS_COUNT,
            "RINKEBY_GETH_ADDR": GETH_ADDR,
            "RINKEBY_MAX_FEE_PER_GAS": "1.0",
            "RINKEBY_PRIORITY_FEE": "1.0",
            "RINKEBY_TGLM_CONTRACT_ADDRESS": GLM_CONTRACT_ADDRESS,
            "YA_PAYMENT_NETWORK": "rinkeby",
>>>>>>> 7c760acf
        },
        "driver": "erc20",
        "network": "goerli",
        "token": "tGLM",
    },
    "polygon": {
        "env": {
            "ERC20_POLYGON_REQUIRED_CONFIRMATIONS": REQUIRED_CONFIRMATIONS_COUNT,
            "POLYGON_GETH_ADDR": GETH_ADDR,
            "POLYGON_MAX_FEE_PER_GAS": "30.0",
            "POLYGON_PRIORITY_FEE": "30.0",
            "POLYGON_GLM_CONTRACT_ADDRESS": GLM_CONTRACT_ADDRESS,
            "YA_PAYMENT_NETWORK": "polygon",
        },
        "driver": "erc20",
        "network": "polygon",
        "token": "GLM",
    },
}


@dataclass
class PaymentConfig:
    """All payment-related config for a single container."""

    env: Dict[str, str]
    driver: str
    network: str
    platform_string: str = field(init=False)
    token: str

    def __post_init__(self):
        self.platform_string = f"{self.driver}-{self.network}-{self.token.lower()}"


def get_payment_config(payment_config_name: str) -> PaymentConfig:
    """Translate "payment-config" from goth-config.yml to a PaymentConfig instance."""
    try:
        payment_config_kwargs = _payment_config[payment_config_name]
    except KeyError:
        raise KeyError(f"Unknown payment config name: {payment_config_name}")

    return PaymentConfig(**payment_config_kwargs)<|MERGE_RESOLUTION|>--- conflicted
+++ resolved
@@ -25,19 +25,12 @@
     },
     "erc20": {
         "env": {
-<<<<<<< HEAD
             "ERC20_GOERLI_REQUIRED_CONFIRMATIONS": REQUIRED_CONFIRMATIONS_COUNT,
             "GOERLI_GETH_ADDR": GETH_ADDR,
+            "GOERLI_MAX_FEE_PER_GAS": "1.0",
+            "GOERLI_PRIORITY_FEE": "1.0",
             "GOERLI_TGLM_CONTRACT_ADDRESS": GLM_CONTRACT_ADDRESS,
             "YA_PAYMENT_NETWORK": "goerli",
-=======
-            "ERC20_RINKEBY_REQUIRED_CONFIRMATIONS": REQUIRED_CONFIRMATIONS_COUNT,
-            "RINKEBY_GETH_ADDR": GETH_ADDR,
-            "RINKEBY_MAX_FEE_PER_GAS": "1.0",
-            "RINKEBY_PRIORITY_FEE": "1.0",
-            "RINKEBY_TGLM_CONTRACT_ADDRESS": GLM_CONTRACT_ADDRESS,
-            "YA_PAYMENT_NETWORK": "rinkeby",
->>>>>>> 7c760acf
         },
         "driver": "erc20",
         "network": "goerli",
