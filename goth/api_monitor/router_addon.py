"""Mitmproxy addon that routes API calls.

Also, adds caller and callee information to request headers.
"""

import logging
from typing import Mapping

from mitmproxy.http import HTTPFlow
from goth.address import (
    HOST_REST_PORT_END,
    HOST_REST_PORT_START,
    YAGNA_REST_PORT,
)


CALLER_HEADER = "X-Caller"
CALLEE_HEADER = "X-Callee"


class RouterAddon:
    """Add-on for mitmproxy to set request headers and route calls.

    This add-on does the following:
    - parses the port on which the original request has been made by API client,
    - sets "X-Caller" and "X-Calle" request headers, so that they can be used
      by subsequent add-ons,
    - routes the request to the appropriate callee, based on the request port.
    """

    _logger: logging.Logger

    _node_names: Mapping[str, str]
    """Mapping of IP addresses to node names"""

    _ports: Mapping[str, dict]
    """Mapping of IP addresses to their port mappings"""

    def __init__(self, node_names: Mapping[str, str], ports: Mapping[str, dict]):
        self._logger = logging.getLogger(__name__)
        self._node_names = node_names
        self._ports = ports

    # pylint: disable = no-self-use
    def request(self, flow: HTTPFlow) -> None:
        """Route the request and set `X-Caller` and `X-Callee` headers."""

        req = flow.request
        self._logger.debug("incoming request %s, headers: %s", req, req.headers)

        try:
            server_addr = req.headers["X-Server-Addr"]
            server_port = int(req.headers["X-Server-Port"])
            remote_addr = req.headers["X-Remote-Addr"]
            node_name = self._node_names[remote_addr]

<<<<<<< HEAD
            if server_port == MARKET_PORT:
                # It's a yagna daemon calling the central market API.
                # We use localhost's address, since `MARKET_PORT` in the
                # market API container is mapped to the same port on the host.
                req.host = "127.0.0.1"
                req.port = MARKET_PORT
                req.headers[CALLER_HEADER] = f"{node_name}:daemon"
                req.headers[CALLEE_HEADER] = "MarketAPI"

            elif server_port == YAGNA_REST_PORT:
                # It's a provider agent calling a yagna daemon
                # We route the request to the daemon's mapped port on the host
                req.host = "127.0.0.1"
                req.port = self._ports[remote_addr][server_port]
=======
            if server_port == YAGNA_REST_PORT:
                # It's a provider agent calling a yagna daemon.
                # We assume that both are running on the same host, so the
                # request is bounced back to the caller.
                req.host = remote_addr
                req.port = YAGNA_REST_PORT
>>>>>>> f2bd8917
                req.headers[CALLER_HEADER] = f"{node_name}:agent"
                req.headers[CALLEE_HEADER] = f"{node_name}:daemon"

            elif HOST_REST_PORT_START <= server_port <= HOST_REST_PORT_END:
                # It's a requestor agent calling a yagna daemon.
                # We use localhost as the address together with the original port,
                # since each daemon has its API port mapped to a port on the host
                # chosen from the specified range.
                req.host = "127.0.0.1"
                req.port = server_port
                req.headers[CALLER_HEADER] = f"{node_name}:agent"
                req.headers[CALLEE_HEADER] = f"{node_name}:daemon"

            else:
                flow.kill()
                raise ValueError(f"Invalid server port: {server_port}")

            self._logger.debug(
                "Request from %s for %s:%d/%s routed to %s at %s:%d",
                # request caller:
                req.headers[CALLER_HEADER],
                # original host, port and path:
                server_addr,
                server_port,
                req.path,
                # request recipient:
                req.headers[CALLEE_HEADER],
                # rewritten host and port:
                req.host,
                req.port,
            )

        except (KeyError, ValueError) as ex:
            self._logger.error("Invalid request: %s, error: %s", req, ex.args[0])
            flow.kill()
            raise<|MERGE_RESOLUTION|>--- conflicted
+++ resolved
@@ -54,29 +54,11 @@
             remote_addr = req.headers["X-Remote-Addr"]
             node_name = self._node_names[remote_addr]
 
-<<<<<<< HEAD
-            if server_port == MARKET_PORT:
-                # It's a yagna daemon calling the central market API.
-                # We use localhost's address, since `MARKET_PORT` in the
-                # market API container is mapped to the same port on the host.
-                req.host = "127.0.0.1"
-                req.port = MARKET_PORT
-                req.headers[CALLER_HEADER] = f"{node_name}:daemon"
-                req.headers[CALLEE_HEADER] = "MarketAPI"
-
-            elif server_port == YAGNA_REST_PORT:
+            if server_port == YAGNA_REST_PORT:
                 # It's a provider agent calling a yagna daemon
                 # We route the request to the daemon's mapped port on the host
                 req.host = "127.0.0.1"
                 req.port = self._ports[remote_addr][server_port]
-=======
-            if server_port == YAGNA_REST_PORT:
-                # It's a provider agent calling a yagna daemon.
-                # We assume that both are running on the same host, so the
-                # request is bounced back to the caller.
-                req.host = remote_addr
-                req.port = YAGNA_REST_PORT
->>>>>>> f2bd8917
                 req.headers[CALLER_HEADER] = f"{node_name}:agent"
                 req.headers[CALLEE_HEADER] = f"{node_name}:daemon"
 
