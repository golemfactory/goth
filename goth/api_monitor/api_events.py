"""Classes representing API calls and utility functions."""

import abc
import json
import re
from typing import Optional, Type

from mitmproxy.flow import Error
from mitmproxy.http import HTTPRequest, HTTPResponse

from goth.api_monitor.router_addon import CALLER_HEADER, CALLEE_HEADER


class APIEvent(abc.ABC):
    """Abstract superclass of API event classes."""

    @property
    @abc.abstractmethod
    def timestamp(self) -> float:
        """Return event's time."""

    @property
    @abc.abstractmethod
    def content(self) -> str:
        """Return the content of this event.

        For a request/response event, it's the request/response body.
        For an error event, it's the error message.
        """


class APIRequest(APIEvent):
    """Represents an API request."""

    number: int
    http_request: HTTPRequest

    def __init__(self, number: int, http_request: HTTPRequest):
        self.number = number
        self.http_request = http_request

    @property
    def timestamp(self) -> float:
        """Start time op the `http_request`."""
        return self.http_request.timestamp_start

    @property
    def method(self) -> str:
        """Return the method of the underlying HTTP request."""

        return self.http_request.method

    @property
    def path(self) -> str:
        """Return the method of the underlying HTTP request."""

        return self.http_request.path

    @property
    def caller(self) -> Optional[str]:
        """Return the caller name."""
        return self.http_request.headers.get(CALLER_HEADER)

    @property
    def callee(self) -> Optional[str]:
        """Return the callee name."""
        return self.http_request.headers.get(CALLEE_HEADER)

    @property
    def content(self) -> str:
        """Return the request body."""
        return self.http_request.content.decode("utf-8")

    @property
    def header_str(self) -> str:
        """Return the string representation of this request without the body."""
        return f"{self.caller} -> {self.callee}: {self.method} {self.path}"

    def __str__(self) -> str:
        return f"[request] {self.header_str}; body: {self.content}"


class APIResponse(APIEvent):
    """Represents a response to an API request."""

    request: APIRequest
    http_response: HTTPResponse

    def __init__(self, request: APIRequest, http_response: HTTPResponse):
        self.request = request
        self.http_response = http_response

    @property
    def timestamp(self) -> float:
        """Start time op the `http_response`."""
        return self.http_response.timestamp_start

    @property
    def status_code(self) -> int:
        """Return the HTTP status code."""

        return self.http_response.status_code

    @property
    def content(self) -> str:
        """Return the response body."""
        return self.http_response.content.decode("utf-8")

    def __str__(self) -> str:
        return (
            f"[response ({self.status_code})] "
            f"{self.request.header_str}; body: {self.content}"
        )


class APIError(APIEvent):
    """Represents an error when making an API request or sending a response."""

    request: APIRequest
    error: Error
    http_response: Optional[HTTPResponse]

    def __init__(
        self,
        request: APIRequest,
        error: Error,
        http_response: Optional[HTTPResponse] = None,
    ):
        self.request = request
        self.error = error
        self.http_reponse = http_response

    @property
    def timestamp(self) -> float:
        """Time of the error."""
        return self.error.timestamp

    @property
    def content(self) -> str:
        """Return self."""
        return self.error.msg

    def __str__(self) -> str:
        return f"[error] {self.request.header_str}: {self.content}"


def _match_event(
    event: APIEvent,
    event_class: Type[APIEvent],
    method: Optional[str] = None,
    path_regex: Optional[str] = None,
) -> bool:

    http_request: HTTPRequest
    if isinstance(event, APIRequest):
        http_request = event.http_request
    elif isinstance(event, (APIResponse, APIError)):
        http_request = event.request.http_request
    else:
        return False

    return (
        isinstance(event, event_class)
        and (method is None or http_request.method == method)
        and (path_regex is None or re.search(path_regex, http_request.path) is not None)
    )


def is_create_agreement_request(event: APIEvent) -> bool:
    """Check if `event` is a request of CreateAgreement operation."""

    return _match_event(event, APIRequest, "POST", "^/market-api/v1/agreements$")


def is_collect_demands_request(event: APIEvent, sub_id: str = "") -> bool:
    """Check if `event` is a request of CollectDemants operation."""

    sub_id_re = sub_id if sub_id else "[^/]+"
    return _match_event(
        event, APIRequest, "GET", f"^/market-api/v1/offers/{sub_id_re}/events"
    )


def is_subscribe_offer_request(event: APIEvent) -> bool:
    """Check if `event` is a request of SubscribeOffer operation."""

    return _match_event(event, APIRequest, "POST", "^/market-api/v1/offers$")


def is_subscribe_offer_response(event: APIEvent) -> bool:
    """Check if `event` is a response of SubscribeOffer operation."""

    return _match_event(event, APIResponse, "POST", "^/market-api/v1/offers$")


def is_invoice_send_response(event: APIEvent) -> bool:
    """Check if `event` is a response for InvoiceSend operation."""

    return _match_event(
<<<<<<< HEAD
        event,
        APIResponse,
        "POST",
        "^/payment-api/v1/provider/invoices/.*/send$",
=======
        event, APIResponse, "POST", "^/payment-api/v1/provider/invoices/.*/send$"
>>>>>>> 905a7265
    )


def get_response_json(event: APIEvent):
    """If `event` is a response then parse and return the included JSON.

    Otherwise return `None`.
    """

    if isinstance(event, APIResponse):
        return json.loads(event.http_response.text)

    return None


def get_activity_id_from_create_response(event: APIEvent) -> Optional[str]:
    """Look for the CreateActivity event to return the ActivityID.

    If `event` is a response to CreateActivity operation then return the activity ID
    included in the response. Otherwise return `None`.
    """

    if (
        isinstance(event, APIResponse)
        and event.request.method == "POST"
        and event.request.path == "/activity-api/v1/activity"
    ):
        return event.http_response.text.strip()[1:-1]

    return None


def get_activity_id_from_delete_response(event: APIEvent) -> Optional[str]:
    """If `event` is a response of DeleteActivity then return the included activity ID.

    Otherwise return `None`.
    """

    if (
        isinstance(event, APIRequest)
        and event.method == "DELETE"
        and event.path.startswith("/activity-api/v1/activity/")
    ):
        return event.path.rsplit("/", 1)[-1]

    return None<|MERGE_RESOLUTION|>--- conflicted
+++ resolved
@@ -197,14 +197,7 @@
     """Check if `event` is a response for InvoiceSend operation."""
 
     return _match_event(
-<<<<<<< HEAD
-        event,
-        APIResponse,
-        "POST",
-        "^/payment-api/v1/provider/invoices/.*/send$",
-=======
         event, APIResponse, "POST", "^/payment-api/v1/provider/invoices/.*/send$"
->>>>>>> 905a7265
     )
 
 
