"""End to end tests for requesting WASM tasks using goth REST API clients."""

import json
import logging
import os
import sys
from pathlib import Path
from typing import List

import pytest

from goth.address import (
    PROXY_HOST,
    YAGNA_REST_URL,
)
from goth.node import node_environment
from goth.runner import Runner
from goth.runner.container.payment import PaymentIdPool
from goth.runner.container.yagna import YagnaContainerConfig
from goth.runner.provider import ProviderProbeWithLogSteps
from goth.runner.requestor import RequestorProbeWithApiSteps

logger = logging.getLogger(__name__)


def _topology(
    assets_path: Path, payment_id_pool: PaymentIdPool
) -> List[YagnaContainerConfig]:
    # Nodes are configured to communicate via proxy
    provider_env = node_environment(
        rest_api_url_base=YAGNA_REST_URL.substitute(host=PROXY_HOST),
    )
    requestor_env = node_environment(
        rest_api_url_base=YAGNA_REST_URL.substitute(host=PROXY_HOST),
    )

    provider_volumes = {
        assets_path
        / "provider"
        / "presets.json": "/root/.local/share/ya-provider/presets.json",
        assets_path
        / "provider"
        / "hardware.json": "/root/.local/share/ya-provider/hardware.json",
        assets_path
        / "provider"
        / "images": "/root/.local/share/ya-provider/exe-unit/cache/tmp",
    }

    return [
        YagnaContainerConfig(
            name="requestor",
            probe_type=RequestorProbeWithApiSteps,
            volumes={assets_path / "requestor": "/asset"},
            environment=requestor_env,
            payment_id=payment_id_pool.get_id(),
        ),
        YagnaContainerConfig(
            name="provider_1",
            probe_type=ProviderProbeWithLogSteps,
            environment=provider_env,
            volumes=provider_volumes,
            privileged_mode=True,
        ),
        YagnaContainerConfig(
            name="provider_2",
            probe_type=ProviderProbeWithLogSteps,
            environment=provider_env,
            volumes=provider_volumes,
            privileged_mode=True,
        ),
    ]


def _exe_script(runner: Runner, output_file: str):

    output_path = Path(runner.web_root_path) / output_file
    if output_path.exists():
        os.remove(output_path)

    web_server_addr = f"http://{runner.host_address}:{runner.web_server_port}"

    return [
        {"deploy": {}},
        {"start": {}},
        {
            "transfer": {
                "from": f"{web_server_addr}/scene.blend",
                "to": "container:/golem/resource/scene.blend",
            }
        },
        {
            "transfer": {
                "from": f"{web_server_addr}/params.json",
                "to": "container:/golem/work/params.json",
            }
        },
        {"run": {"entry_point": "/golem/entrypoints/run-blender.sh", "args": []}},
        {
            "transfer": {
                "from": f"container:/golem/output/{output_file}",
                "to": f"{web_server_addr}/upload/{output_file}",
            }
        },
    ]


@pytest.mark.skipif(
<<<<<<< HEAD
    sys.platform != "linux", reason="VM test is only supported on Linux"
=======
    (os.getenv("GITHUB_ACTIONS") == "true") and (os.getenv("ENABLE_VM_TESTS") is None),
    reason="Running in GitHub Actions (no nested virtualization)",
>>>>>>> d15704c1
)
@pytest.mark.asyncio
async def test_e2e_vm_success(
    assets_path: Path,
    demand_constraints: str,
    payment_id_pool: PaymentIdPool,
    runner: Runner,
):
    """Test successful flow requesting a Blender task with goth REST API client."""

    topology = _topology(assets_path, payment_id_pool)

    async with runner(topology):
        task_package = (
            "hash:sha3:9a3b5d67b0b27746283cb5f287c13eab1beaa12d92a9f536b747c7ae:"
            "http://3.249.139.167:8000/local-image-c76719083b.gvmi"
        )

        output_file = "out0000.png"

        output_path = Path(runner.web_root_path) / "upload" / output_file
        if output_path.exists():
            os.remove(output_path)

        exe_script = _exe_script(runner, output_file)

        requestor = runner.get_probes(probe_type=RequestorProbeWithApiSteps)[0]
        providers = runner.get_probes(probe_type=ProviderProbeWithLogSteps)

        # Market

        for provider in providers:
            await provider.wait_for_offer_subscribed()

        subscription_id, demand = await requestor.subscribe_demand(
            task_package, demand_constraints
        )

        proposals = await requestor.wait_for_proposals(
            subscription_id,
            providers,
            lambda proposal: proposal.properties.get("golem.runtime.name") == "vm",
        )
        logger.info("Collected %s proposals", len(proposals))

        agreement_providers = []

        for proposal in proposals:
            provider = next(p for p in providers if p.address == proposal.issuer_id)
            logger.info("Processing proposal from %s", provider.name)

            counterproposal_id = await requestor.counter_proposal(
                subscription_id, demand, proposal
            )
            await provider.wait_for_proposal_accepted()

            new_proposals = await requestor.wait_for_proposals(
                subscription_id, (provider,)
            )
            new_proposal = new_proposals[0]
            assert new_proposal.prev_proposal_id == counterproposal_id

            agreement_id = await requestor.create_agreement(new_proposal)
            await requestor.confirm_agreement(agreement_id)
            await provider.wait_for_agreement_approved()
            agreement_providers.append((agreement_id, provider))

        await requestor.unsubscribe_demand(subscription_id)
        logger.info("Got %s agreements", len(agreement_providers))

        #  Activity

        num_commands = len(exe_script)

        for agreement_id, provider in agreement_providers:
            logger.info("Running activity on %s", provider.name)
            activity_id = await requestor.create_activity(agreement_id)
            await provider.wait_for_exeunit_started()
            batch_id = await requestor.call_exec(activity_id, json.dumps(exe_script))
            await requestor.collect_results(
                activity_id, batch_id, num_commands, timeout=300
            )
            await requestor.destroy_activity(activity_id)
            await provider.wait_for_exeunit_finished()

        assert output_path.is_file()
        assert output_path.stat().st_size > 0

        # Payment

        for agreement_id, provider in agreement_providers:
            await provider.wait_for_invoice_sent()
            invoices = await requestor.gather_invoices(agreement_id)
            assert all(inv.agreement_id == agreement_id for inv in invoices)
            # TODO:
            await requestor.pay_invoices(invoices)
            await provider.wait_for_invoice_paid()<|MERGE_RESOLUTION|>--- conflicted
+++ resolved
@@ -105,12 +105,9 @@
 
 
 @pytest.mark.skipif(
-<<<<<<< HEAD
-    sys.platform != "linux", reason="VM test is only supported on Linux"
-=======
-    (os.getenv("GITHUB_ACTIONS") == "true") and (os.getenv("ENABLE_VM_TESTS") is None),
-    reason="Running in GitHub Actions (no nested virtualization)",
->>>>>>> d15704c1
+    sys.platform != "linux"
+    or (os.getenv("GITHUB_ACTIONS") == "true" and os.getenv("ENABLE_VM_TESTS") is None),
+    reason="VM test is only supported on bare-metal Linux (e.g. only self-hosted github actions runners)",
 )
 @pytest.mark.asyncio
 async def test_e2e_vm_success(
