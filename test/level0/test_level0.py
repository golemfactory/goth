import logging
from pathlib import Path
import re
from string import Template
from typing import Dict, Optional

import pytest

from goth.address import (
    ACTIVITY_API_URL,
    MARKET_API_URL,
    MARKET_BASE_URL,
    PAYMENT_API_URL,
    PROXY_HOST,
    ROUTER_HOST,
    ROUTER_PORT,
    YAGNA_BUS_URL,
    YAGNA_REST_URL,
)
from goth.assertions import EventStream
from goth.runner import Runner

from goth.runner.container.yagna import YagnaContainerConfig
from goth.runner.log_monitor import LogEvent
from goth.runner.probe import Probe, Role
from goth.runner.scenario import Scenario

LogEvents = EventStream[LogEvent]
logger = logging.getLogger(__name__)


def node_environment(
    market_url_base: str = "", rest_api_url_base: str = ""
) -> Dict[str, str]:
    """Construct an environment for executing commands in a yagna docker container."""
    # Use custom base if given, default otherwise
    market_template_params = {"base": market_url_base} if market_url_base else {}

    daemon_env = {
        "CENTRAL_MARKET_URL": MARKET_API_URL.substitute(market_template_params),
        "CENTRAL_NET_HOST": f"{ROUTER_HOST}:{ROUTER_PORT}",
        "GSB_URL": YAGNA_BUS_URL.substitute(host="0.0.0.0"),
        "YAGNA_API_URL": YAGNA_REST_URL.substitute(host="0.0.0.0"),
    }
    node_env = daemon_env

    if rest_api_url_base:
        agent_env = {
            "YAGNA_MARKET_URL": MARKET_API_URL.substitute(base=rest_api_url_base),
            "YAGNA_ACTIVITY_URL": ACTIVITY_API_URL.substitute(base=rest_api_url_base),
            "YAGNA_PAYMENT_URL": PAYMENT_API_URL.substitute(base=rest_api_url_base),
        }
        node_env.update(agent_env)

    return node_env


def assert_message_starts_with(needle: str):
    """Prepare an assertion that:
    Assert that a `LogEvent` with message starts with {needle} is found."""

    # No need to add ^ in the regexp since .match( searches from the start
    pattern = re.compile(needle)

    async def _assert_starts_with(stream: LogEvents):

        async for event in stream:
            match = pattern.match(event.message)
            if match:
                return True

        raise AssertionError(f"No message starts with '{needle}'")

    return _assert_starts_with


async def assert_message_starts_with_and_wait(probe, needle):

    probe.agent_logs.add_assertions([assert_message_starts_with(needle)])
    await probe.agent_logs.await_assertions()


VOLUMES = {
    Template("$assets_path"): "/asset",
    Template("$assets_path/presets.json"): "/presets.json",
}


class Level0Scenario(Scenario):
    @property
    def topology(self):
        return [
            YagnaContainerConfig(
                name="requestor",
                role=Role.requestor,
                environment=node_environment(),
                volumes=VOLUMES,
            ),
            YagnaContainerConfig(
                name="provider_1",
                role=Role.provider,
                # Configure this provider node to communicate via proxy
                environment=node_environment(
                    market_url_base=MARKET_BASE_URL.substitute(host=PROXY_HOST),
                    rest_api_url_base=YAGNA_REST_URL.substitute(host=PROXY_HOST),
                ),
                volumes=VOLUMES,
            ),
            YagnaContainerConfig(
                name="provider_2",
                role=Role.provider,
                # Configure this provider node to communicate via proxy
                environment=node_environment(
                    market_url_base=MARKET_BASE_URL.substitute(host=PROXY_HOST),
                    rest_api_url_base=YAGNA_REST_URL.substitute(host=PROXY_HOST),
                ),
                volumes=VOLUMES,
            ),
        ]

    @property
    def steps(self):
        return [
            (self.wait_for_offer_subscribed, Role.provider),
            (self.wait_for_proposal_accepted, Role.provider),
            (self.wait_for_agreement_approved, Role.provider),
            (self.wait_for_exeunit_started, Role.provider),
            (self.wait_for_exeunit_finished, Role.provider),
            (self.wait_for_invoice_sent, Role.provider),
        ]

    async def wait_for_offer_subscribed(self, probe: Probe):
        logger.info("waiting for offer to be subscribed")
        await assert_message_starts_with_and_wait(probe, "Subscribed offer")

    async def wait_for_proposal_accepted(self, probe: Probe):
        logger.info("waiting for proposal to be accepted")
        await assert_message_starts_with_and_wait(probe, "Decided to AcceptProposal")
        logger.info("proposal accepted")

    async def wait_for_agreement_approved(self, probe: Probe):
        logger.info("waiting for agreement to be approved")
        await assert_message_starts_with_and_wait(probe, "Decided to ApproveAgreement")
        logger.info("agreement approved")

    async def wait_for_exeunit_started(self, probe: Probe):
        logger.info("waiting for exe-unit to start")
        await assert_message_starts_with_and_wait(probe, r"\[ExeUnit\](.+)Started$")
        logger.info("exe-unit started")

    async def wait_for_exeunit_finished(self, probe: Probe):
        logger.info("waiting for exe-unit to finish")
        await assert_message_starts_with_and_wait(
            probe, "ExeUnit process exited with status Finished - exit code: 0"
        )
        logger.info("exe-unit finished")

    async def wait_for_invoice_sent(self, probe: Probe):
        logger.info("waiting for invoice to be sent")
        await assert_message_starts_with_and_wait(probe, r"Invoice (.+) sent")
        logger.info("invoice sent")


class TestLevel0:
    @pytest.mark.asyncio
<<<<<<< HEAD
    async def test_level0(self, logs_path: Path, assets_path: Optional[Path]):
=======
    async def test_level0(
        self, api_monitor_image, logs_path: Path, assets_path: Optional[Path]
    ):
>>>>>>> 655d01c6
        await Runner(logs_path, assets_path).run_scenario(Level0Scenario())<|MERGE_RESOLUTION|>--- conflicted
+++ resolved
@@ -163,11 +163,5 @@
 
 class TestLevel0:
     @pytest.mark.asyncio
-<<<<<<< HEAD
     async def test_level0(self, logs_path: Path, assets_path: Optional[Path]):
-=======
-    async def test_level0(
-        self, api_monitor_image, logs_path: Path, assets_path: Optional[Path]
-    ):
->>>>>>> 655d01c6
         await Runner(logs_path, assets_path).run_scenario(Level0Scenario())