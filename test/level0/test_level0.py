import logging
from pathlib import Path
import pytest
import re
from string import Template
from typing import Dict, Optional

<<<<<<< HEAD
from runner import Runner
from runner.container.yagna import YagnaContainerConfig
from runner.probe import Probe, Role
from runner.scenario import Scenario
=======
from src.runner import Runner
from src.runner.container.proxy import ProxyContainerConfig
from src.runner.container.yagna import YagnaContainerConfig
from src.runner.probe import Probe, Role
from src.runner.scenario import Scenario
>>>>>>> fe58a514

logger = logging.getLogger(__name__)


YAGNA_BUS_PORT = 6010
YAGNA_HTTP_PORT = 6000
ROUTER_ADDRESS = "router:7477"


def node_environment(
    market_url_base: str = "http://mock-api:5001", rest_api_url_base: str = ""
) -> Dict[str, str]:
    """Construct an environment for executing commands in a yagna docker container."""

    daemon_env = {
        "CENTRAL_MARKET_URL": f"{market_url_base}/market-api/v1/",
        "CENTRAL_NET_HOST": ROUTER_ADDRESS,
        "GSB_URL": f"tcp://0.0.0.0:{YAGNA_BUS_PORT}",
        "YAGNA_API_URL": f"http://0.0.0.0:{YAGNA_HTTP_PORT}",
    }
    node_env = daemon_env

    if rest_api_url_base:
        agent_env = {
            "YAGNA_MARKET_URL": f"{rest_api_url_base}/market-api/v1/",
            "YAGNA_ACTIVITY_URL": f"{rest_api_url_base}/activity-api/v1/",
            "YAGNA_PAYMENT_URL": f"{rest_api_url_base}/payment-api/v1/",
        }
        node_env.update(agent_env)

    return node_env


VOLUMES = {
    Template("$assets_path"): "/asset",
    Template("$assets_path/presets.json"): "/presets.json",
}

PROXY_VOLUMES = {
    Template("$assets_path/assertions"): "/assertions",
}


class Level0Scenario(Scenario):
    @property
    def topology(self):
        return [
            ProxyContainerConfig(
                name="proxy", stop_on_error=True, volumes=PROXY_VOLUMES
            ),
            YagnaContainerConfig(
                name="requestor",
                role=Role.requestor,
                environment=node_environment(),
                volumes=VOLUMES,
            ),
            YagnaContainerConfig(
                name="provider_1",
                role=Role.provider,
                environment=node_environment(),
                volumes=VOLUMES,
            ),
            YagnaContainerConfig(
                name="provider_2",
                role=Role.provider,
                # Configure the second provider node to communicate via proxy
                environment=node_environment(
                    market_url_base="http://proxy:5001",
                    rest_api_url_base="http://proxy:6000",
                ),
                volumes=VOLUMES,
            ),
        ]

    @property
    def steps(self):
        return [
            (self.create_app_key, Role.requestor),
            (self.create_app_key, Role.provider),
            (self.start_provider_agent, Role.provider),
            (self.start_requestor_agent, Role.requestor),
            (self.wait_for_proposal_accepted, Role.provider),
            (self.wait_for_agreement_approved, Role.provider),
            (self.wait_for_exeunit_started, Role.provider),
            (self.wait_for_exeunit_finished, Role.provider),
            (self.wait_for_invoice_sent, Role.provider),
        ]

    def create_app_key(self, probe: Probe, key_name: str = "test-key"):
        key = probe.create_app_key(key_name)
        logger.info("app-key created. name=%s key=%s", key_name, key)

    async def start_provider_agent(
        self, probe: Probe, preset_name: str = "amazing-offer",
    ):
        logger.info("starting provider agent")
        probe.start_provider_agent(preset_name)
        await probe.agent_logs.wait_for_pattern(
            re.compile(r"^(.+)Subscribed offer.(.+)$")
        )

    def start_requestor_agent(self, probe: Probe):
        logger.info("starting requestor agent")
        probe.start_requestor_agent()

    async def wait_for_proposal_accepted(self, probe: Probe):
        logger.info("waiting for proposal to be accepted")
        await probe.agent_logs.wait_for_pattern(
            re.compile(r"^(.+)Decided to AcceptProposal(.+)$")
        )
        logger.info("proposal accepted")

    async def wait_for_agreement_approved(self, probe: Probe):
        logger.info("waiting for agreement to be approved")
        await probe.agent_logs.wait_for_pattern(
            re.compile(r"^(.+)Decided to ApproveAgreement(.+)$")
        )
        logger.info("agreement approved")

    async def wait_for_exeunit_started(self, probe: Probe):
        logger.info("waiting for exe-unit to start")
        await probe.agent_logs.wait_for_pattern(re.compile(r"^\[ExeUnit\](.+)Started$"))
        logger.info("exe-unit started")

    async def wait_for_exeunit_finished(self, probe: Probe):
        logger.info("waiting for exe-unit to finish")
        await probe.agent_logs.wait_for_pattern(
            re.compile(
                r"^(.+)ExeUnit process exited with status Finished - exit code: 0(.+)$"
            )
        )
        logger.info("exe-unit finished")

    async def wait_for_invoice_sent(self, probe: Probe):
        logger.info("waiting for invoice to be sent")
        await probe.agent_logs.wait_for_pattern(
            re.compile(re.compile(r"^(.+)Invoice (.+) sent(.+)$"))
        )
        logger.info("invoice sent")


class TestLevel0:
    @pytest.mark.asyncio
    async def test_level0(
        self, api_monitor_image, assets_path: Optional[Path], logs_path: Path
    ):
        await Runner(assets_path, logs_path).run_scenario(Level0Scenario())<|MERGE_RESOLUTION|>--- conflicted
+++ resolved
@@ -5,18 +5,11 @@
 from string import Template
 from typing import Dict, Optional
 
-<<<<<<< HEAD
-from runner import Runner
-from runner.container.yagna import YagnaContainerConfig
-from runner.probe import Probe, Role
-from runner.scenario import Scenario
-=======
-from src.runner import Runner
-from src.runner.container.proxy import ProxyContainerConfig
-from src.runner.container.yagna import YagnaContainerConfig
-from src.runner.probe import Probe, Role
-from src.runner.scenario import Scenario
->>>>>>> fe58a514
+from goth.runner import Runner
+from goth.runner.container.proxy import ProxyContainerConfig
+from goth.runner.container.yagna import YagnaContainerConfig
+from goth.runner.probe import Probe, Role
+from goth.runner.scenario import Scenario
 
 logger = logging.getLogger(__name__)
 
