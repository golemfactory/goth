--- conflicted
+++ resolved
@@ -4,23 +4,15 @@
 from string import Template
 from typing import Dict, Optional
 
-<<<<<<< HEAD
+import pytest
+
+from goth.assertions import EventStream
 from goth.runner import Runner
 from goth.runner.container.proxy import ProxyContainerConfig
 from goth.runner.container.yagna import YagnaContainerConfig
+from goth.runner.log_monitor import LogEvent
 from goth.runner.probe import Probe, Role
 from goth.runner.scenario import Scenario
-=======
-import pytest
-
-from src.assertions import EventStream
-from src.runner import Runner
-from src.runner.container.proxy import ProxyContainerConfig
-from src.runner.container.yagna import YagnaContainerConfig
-from src.runner.log_monitor import LogEvent
-from src.runner.probe import Probe, Role
-from src.runner.scenario import Scenario
->>>>>>> d706d8ed
 
 LogEvents = EventStream[LogEvent]
 
