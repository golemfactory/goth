#!/usr/bin/env python3
"""Script to download artifacts from a github repository."""

import argparse
import logging
import os
import re
import shutil
import tempfile
from typing import Any, Callable, List, Optional

import requests

logging.basicConfig(
<<<<<<< HEAD
    format="%(asctime)s %(levelname)-8s %(name)-30s %(message)s",
    level=logging.INFO,
=======
    format="%(asctime)s %(levelname)-8s %(name)-30s %(message)s", level=logging.INFO
>>>>>>> 905a7265
)
logger = logging.getLogger(__name__)

ENV_API_TOKEN = "GITHUB_API_TOKEN"
ENV_YAGNA_COMMIT = "YAGNA_COMMIT_HASH"

ARTIFACT_NAMES = ["yagna.deb", "ya-sb-router.deb"]
BRANCH = "master"
REPO_OWNER = "golemfactory"
REPO_NAME = "yagna"
WORKFLOW_NAME = "Build .deb"

parser = argparse.ArgumentParser()
parser.add_argument("-b", "--branch", default=BRANCH)
parser.add_argument("-c", "--commit", default=os.getenv(ENV_YAGNA_COMMIT))
parser.add_argument("-r", "--repo", default=REPO_NAME)
parser.add_argument("-t", "--token", default=os.getenv(ENV_API_TOKEN))
parser.add_argument("-w", "--workflow", default=WORKFLOW_NAME)
parser.add_argument(
    "-v", "--verbose", help="If set, enables debug logging.", action="store_true"
)
parser.add_argument("artifacts", nargs="*", default=ARTIFACT_NAMES)
args = parser.parse_args()

if not args.token:
    raise ValueError("GitHub token was not provided.")
if args.verbose:
    logger.setLevel(logging.DEBUG)

BASE_URL = f"https://api.github.com/repos/{REPO_OWNER}/{args.repo}"
session = requests.Session()
session.headers["Authorization"] = f"token {args.token}"


def _search_with_pagination(
    initial_request: requests.PreparedRequest,
    selector: Callable[[requests.Response], Any],
):
    """Search response data with `Link` header pagination support.

    First request is made using `initial_request`. Consecutive requests are made based
    on the `Link` header until the last page is reached (i.e. no `next` URL is present).
    The `selector` function is called for each response received. If the result from
    `selector` is non-null, this function exits early returning that result.
    """
    response = session.send(initial_request)
    logger.debug("_search_with_pagination. initial_url=%s", response.url)

    while True:
        response.raise_for_status()

        result = selector(response)
        if result:
            logger.debug("_search_with_pagination. result=%s", result)
            return result

        relation_to_url = _parse_link_header(response.headers["Link"])
        logger.debug("_search_with_pagination. relation_to_url=%s", relation_to_url)
        next_url = relation_to_url.get("next")
        if next_url:
            logger.debug("_search_with_pagination. next_url=%s", next_url)
            response = session.get(next_url)
        else:
            return None


def _parse_link_header(header_value: str) -> dict:
    """Parse URLs and their relative positions from a `Link` header value.

    The value of a `Link` header consists of comma-separated tuples, where each tuple
    has a pagination URL and its `rel` attribute. `rel` describes its URL's relation to
    the request the header originates from. The value of the `rel` attribute is one of
    the following: `first`, `prev`, `next`, `last`.
    """
    relation_to_url = {}
    links = [link.strip() for link in header_value.split(",")]

    for link in links:
        result = re.search(r'<(\S+)>; rel="(\S+)"', link)
        if not result:
            raise LookupError

        url = result.group(1)
        relation = result.group(2)
        relation_to_url[relation] = url

    return relation_to_url


def get_workflow(workflow_name: str) -> dict:
    """Query the workflow on github."""
    url = f"{BASE_URL}/actions/workflows"
    logger.info("fetching workflows. url=%s", url)
    response = session.get(url)
    response.raise_for_status()

    workflows = response.json()["workflows"]
    logger.debug("workflows=%s", workflows)
    workflow = next(filter(lambda w: w["name"] == workflow_name, workflows))
    logger.debug("workflow=%s", workflow)
    return workflow


def get_latest_run(workflow_id: str, branch: str, commit: Optional[str] = None) -> dict:
    """Filter out the latest workflow run."""
    url = f"{BASE_URL}/actions/workflows/{workflow_id}/runs"
    params = {"branch": branch, "status": "success"}
    request = session.prepare_request(requests.Request("GET", url, params=params))
    logger.info("fetching workflow runs. url=%s", request.url)

    def _filter_workflows(response: requests.Response) -> Optional[dict]:
        workflow_runs = response.json()["workflow_runs"]
        if commit:
            return next(
                filter(lambda r: r["head_sha"].startswith(commit), workflow_runs), None
            )
        else:
            return workflow_runs[0]

    workflow_run = _search_with_pagination(request, _filter_workflows)
    logger.debug("workflow_run=%s", workflow_run)
    return workflow_run


def download_artifacts(artifacts_url: str, artifact_names: List[str]):
    """Download an artifact from a specific github workflow."""
    logger.info("fetching artifacts. url=%s", artifacts_url)
    response = session.get(artifacts_url)
    response.raise_for_status()

    artifacts = response.json()["artifacts"]
    logger.debug("artifacts=%s", artifacts)
    for name in artifact_names:
        artifact = next(filter(lambda a: a["name"] == name, artifacts), None)
        if not artifact:
            logger.warning("failed to find artifact. artifact_name=%s", name)
            continue

        logger.info("found matching artifact. artifact=%s", artifact)
        archive_url = artifact["archive_download_url"]
        with session.get(archive_url) as response:
            response.raise_for_status()
            logger.info("downloading artifact. url=%s", archive_url)
            with tempfile.NamedTemporaryFile() as fd:
                fd.write(response.content)
                logger.debug("extracting zip archive. path=%s", fd.name)
                shutil.unpack_archive(fd.name, format="zip")
        logger.info("extracted package. path=%s", name)


if __name__ == "__main__":
    logger.info(
        "workflow=%s, artifacts=%s, commit=%s",
        args.workflow,
        args.artifacts,
        args.commit,
    )

    workflow = get_workflow(args.workflow)
    last_run = get_latest_run(workflow["id"], args.branch, args.commit)
    download_artifacts(last_run["artifacts_url"], args.artifacts)<|MERGE_RESOLUTION|>--- conflicted
+++ resolved
@@ -12,12 +12,7 @@
 import requests
 
 logging.basicConfig(
-<<<<<<< HEAD
-    format="%(asctime)s %(levelname)-8s %(name)-30s %(message)s",
-    level=logging.INFO,
-=======
     format="%(asctime)s %(levelname)-8s %(name)-30s %(message)s", level=logging.INFO
->>>>>>> 905a7265
 )
 logger = logging.getLogger(__name__)
 
